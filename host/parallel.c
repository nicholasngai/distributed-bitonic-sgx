#include <stdio.h>
#include <time.h>
#include <pthread.h>
#include <mpi.h>
<<<<<<< HEAD
#include <time.h>
#include "common/crypto.h"
#include "common/defs.h"
#include "common/elem_t.h"
=======
>>>>>>> 6e44d180
#include "common/error.h"
#include "common/ocalls.h"
#include "common/sort_type.h"
#include "host/error.h"

#ifndef DISTRIBUTED_SGX_SORT_HOSTONLY
#include <sgx_urts.h>
#include "host/parallel_u.h"
#endif /* DISTRUBTED_SGX_SORT_HOSTONLY */

static int world_rank;
static int world_size;

static int init_mpi(int *argc, char ***argv) {
    int ret;

    /* Initialize MPI. */
    int threading_provided;
    ret = MPI_Init_thread(argc, argv, MPI_THREAD_MULTIPLE, &threading_provided);
    if (ret) {
        handle_mpi_error(ret, "MPI_Init_thread");
        goto exit;
    }
    if (threading_provided != MPI_THREAD_MULTIPLE) {
        printf("This program requires MPI_THREAD_MULTIPLE to be supported");
        ret = 1;
        goto exit;
    }

    /* Get world rank and size. */
    ret = MPI_Comm_rank(MPI_COMM_WORLD, &world_rank);
    if (ret) {
        handle_mpi_error(ret, "MPI_Comm_rank");
        goto exit;
    }
    ret = MPI_Comm_size(MPI_COMM_WORLD, &world_size);
    if (ret) {
        handle_mpi_error(ret, "MPI_Comm_size");
        goto exit;
    }

exit:
    return ret;
}

static void *start_thread_work(void *enclave_) {
#ifndef DISTRIBUTED_SGX_SORT_HOSTONLY
    oe_enclave_t *enclave = enclave_;
    oe_result_t result = ecall_start_work(enclave);
    if (result != OE_OK) {
        handle_oe_error(result, "ecall_start_work");
    }
#else /* DISTRIBUTED_SGX_SORT_HOSTONLY */
    ecall_start_work();
#endif /* DISTRIBUTED_SGX_SORT_HOSTONLY */
    return 0;
}

#ifndef DISTRIBUTED_SGX_SORT_HOSTONLY
int time_sort(oe_enclave_t *enclave, enum sort_type sort_type, size_t length) {
    oe_result_t result;
#else
int time_sort(enum sort_type sort_type, size_t length) {
#endif
    int ret;

    /* Init random array. */
#ifndef DISTRIBUTED_SGX_SORT_HOSTONLY
    result = ecall_sort_alloc_arr(enclave, &ret, length, sort_type);
    if (result != OE_OK) {
        handle_oe_error(result, "ecall_sort_alloc");
        goto exit;
    }
#else /* DISTRIBUTED_SGX_SORT_HOSTONLY */
    ret = ecall_sort_alloc_arr(length, sort_type);
#endif /* DISTRIBUTED_SGX_SORT_HOSTONLY */
    if (ret) {
        handle_error_string("Error allocating array in enclave");
        goto exit_free_arr;
    }

    /* Time sort and join. */

    struct timespec start;
    ret = timespec_get(&start, TIME_UTC);
    if (!ret) {
        perror("starting timespec_get");
        goto exit_free_arr;
    }

#ifndef DISTRIBUTED_SGX_SORT_HOSTONLY
    switch (sort_type) {
        case SORT_BITONIC:
            result = ecall_bitonic_sort(enclave, &ret);
            break;
        case SORT_BUCKET:
            result = ecall_bucket_sort(enclave, &ret);
            break;
        case SORT_OPAQUE:
            result = ecall_opaque_sort(enclave, &ret);
            break;
        case SORT_ORSHUFFLE:
            result = ecall_orshuffle_sort(enclave, &ret);
            break;
        case SORT_UNSET:
            handle_error_string("Invalid sort type");
            ret = -1;
            goto exit_free_arr;
    }
    if (result != OE_OK) {
        goto exit_free_arr;
    }
#else /* DISTRIBUTED_SGX_SORT_HOSTONLY */
    switch (sort_type) {
        case SORT_BITONIC:
            ret = ecall_bitonic_sort();
            break;
        case SORT_BUCKET:
            ret = ecall_bucket_sort();
            break;
        case SORT_OPAQUE:
            ret = ecall_opaque_sort();
            break;
        case SORT_ORSHUFFLE:
            ret = ecall_orshuffle_sort();
            break;
        case SORT_UNSET:
            handle_error_string("Invalid sort type");
            ret = -1;
            goto exit_free_arr;
    }
#endif /* DISTRIBUTED_SGX_SORT_HOSTONLY */
    if (ret) {
        handle_error_string("Enclave exited with return code %d", ret);
        goto exit_free_arr;
    }

    MPI_Barrier(MPI_COMM_WORLD);

    struct timespec end;
    ret = timespec_get(&end, TIME_UTC);
    if (!ret) {
        perror("ending timespec_get");
        goto exit_free_arr;
    }

    /* Print time taken. */

    if (world_rank == 0) {
        double seconds_taken =
            (double) ((end.tv_sec * 1000000000 + end.tv_nsec)
                    - (start.tv_sec * 1000000000 + start.tv_nsec))
            / 1000000000;
        printf("%f\n", seconds_taken);
    }

    /* Print stats. */
    struct ocall_enclave_stats stats;
#ifndef DISTRIBUTED_SGX_SORT_HOSTONLY
    result = ecall_get_stats(enclave, &stats);
    if (result != OE_OK) {
        handle_oe_error(result, "ecall_get_stats");
        goto exit_free_arr;
    }
#else /* DISTRIBUTED_SGX_SORT_HOSTONLY */
    ecall_get_stats(&stats);
#endif
    for (int i = 0; i < world_size; i++) {
        if (i == world_rank) {
            printf("[stats] %2d: mpi_tls_bytes_sent = %zu\n", world_rank,
                    stats.mpi_tls_bytes_sent);
        }
        MPI_Barrier(MPI_COMM_WORLD);
    }

    /* Check array. */
#ifndef DISTRIBUTED_SGX_SORT_HOSTONLY
    result = ecall_verify_sorted(enclave, &ret);
    if (result != OE_OK) {
        handle_oe_error(result, "ecall_verify_sorted");
        goto exit_free_arr;
    }
#else /* DISTRIBUTED_SGX_SORT_HOSTONLY */
    ret = ecall_verify_sorted(world_rank);
#endif /* DISTRIBUTED_SGX_SORT_HOSTONLY */
    if (ret) {
        handle_error_string("Error verifying sort");
        goto exit_free_arr;
    }

<<<<<<< HEAD
exit_free_request:
    free((*request)->buf);
    free(*request);
    return ret;
}

void ocall_mpi_barrier(void) {
    MPI_Barrier(MPI_COMM_WORLD);
}

void ocall_puts(int fileno, const char *s) {
    switch (fileno) {
    case 1:
    default:
        fputs(s, stdout);
        break;
    case 2:
        fputs(s, stderr);
        break;
    }
}

void ocall_clock_gettime(struct ocall_timespec *time) {
    struct timespec timespec;

    if (clock_gettime(CLOCK_REALTIME, &timespec)) {
        perror("clock_gettime");
        abort();
    }

    time->tv_sec = timespec.tv_sec;
    time->tv_nsec = timespec.tv_nsec;
}

static void *start_thread_work(void *enclave_) {
#ifndef DISTRIBUTED_SGX_SORT_HOSTONLY
    sgx_enclave_id_t *enclave = enclave_;
    sgx_status_t result = ecall_start_work(*enclave);
    if (result != SGX_SUCCESS) {
        handle_sgx_error(result, "ecall_start_work");
=======
exit_free_arr:
#ifndef DISTRIBUTED_SGX_SORT_HOSTONLY
    result = ecall_sort_free_arr(enclave);
    if (result != OE_OK) {
        handle_oe_error(result, "ecall_sort_free_arr");
>>>>>>> 6e44d180
    }
#else
    ecall_sort_free_arr();
#endif
exit:
    return ret;
}

int main(int argc, char **argv) {
    int ret = -1;
    size_t num_threads = -1;
    size_t num_runs = 1;

    /* Read arguments. */

#ifndef DISTRIBUTED_SGX_SORT_HOSTONLY
    if (argc < 5) {
        printf("usage: %s enclave_image {bitonic|bucket|opaque|orshuffle} array_size num_threads [num_runs]\n", argv[0]);
#else /* DISTRIBUTED_SGX_SORT_HOSTONLY */
    if (argc < 4) {
        printf("usage: %s {bitonic|bucket|opaque|orshuffle} array_size num_threads [num_runs]\n", argv[0]);
#endif /* DISTRIBUTED_SGX_SORT_HOSTONLY */
        return 0;
    }

#ifndef DISTRIBUTED_SGX_SORT_HOSTONLY
#define SORT_TYPE_STR (argv[2])
#else /* DISTRIBUTED_SGX_SORT_HOSTONLY */
#define SORT_TYPE_STR (argv[1])
#endif /* DISTRIBUTED_SGX_SORT_HOSTONLY */
    enum sort_type sort_type;
    if (strcmp(SORT_TYPE_STR, "bitonic") == 0) {
        sort_type = SORT_BITONIC;
    } else if (strcmp(SORT_TYPE_STR, "bucket") == 0) {
        sort_type = SORT_BUCKET;
    } else if (strcmp(SORT_TYPE_STR, "opaque") == 0) {
        sort_type = SORT_OPAQUE;
    } else if (strcmp(SORT_TYPE_STR, "orshuffle") == 0) {
        sort_type = SORT_ORSHUFFLE;
    } else {
        printf("Invalid sort type\n");
        return ret;
    }
#undef SORT_TYPE_STR

    size_t length;
    {
#ifndef DISTRIBUTED_SGX_SORT_HOSTONLY
        ssize_t l = atoll(argv[3]);
#else /* DISTRIBUTED_SGX_SORT_HOSTONLY */
        ssize_t l = atoll(argv[2]);
#endif /* DISTRIBUTED_SGX_SORT_HOSTONLY */
        if (l < 0) {
            printf("Invalid array size\n");
            return ret;
        }
        length = l;
    }

#ifndef DISTRIBUTED_SGX_SORT_HOSTONLY
    ssize_t n = atoll(argv[4]);
#else /* DISTRIBUTED_SGX_SORT_HOSTONLY */
    ssize_t n = atoll(argv[3]);
#endif /* DISTRIBUTED_SGX_SORT_HOSTONLY */
    if (n < 0) {
        printf("Invalid number of threads\n");
        return ret;
    }
    num_threads = n;

#ifndef DISTRIBUTED_SGX_SORT_HOSTONLY
    if (argc >= 6) {
        ssize_t n = atoll(argv[5]);
#else /* DISTRIBUTED_SGX_SORT_HOSTONLY */
    if (argc >= 5) {
        ssize_t n = atoll(argv[4]);
#endif /* DISTRIBUTED_SGX_SORT_HOSTONLY */
        if (n < 0) {
            printf("Invalid number of runs\n");
            return ret;
        }
        num_runs = n;
    }

    if (sort_type == SORT_OPAQUE && n > 1) {
        printf("Opaque sort does not support more than 1 thread\n");
        return ret;
    }

    /* Init MPI. */

    ret = init_mpi(&argc, &argv);
    pthread_t threads[num_threads - 1];
    if (ret) {
        goto exit;
    }

    /* Create enclave. */

    if (ret) {
        handle_error_string("init_mpi");
        goto exit_mpi_finalize;
    }

#ifndef DISTRIBUTED_SGX_SORT_HOSTONLY
    sgx_enclave_id_t enclave;
    sgx_status_t result;
    result = sgx_create_enclave(
            argv[1],
#ifdef OE_DEBUG
            1,
#else
            0,
#endif
            NULL,
            NULL,
            &enclave,
            NULL);

    if (result != SGX_SUCCESS) {
        handle_sgx_error(result, "oe_create_parallel_enclave");
        ret = result;
        goto exit_mpi_finalize;
    }
#endif /* DISTRIBUTED_SGX_SORT_HOSTONLY */

    /* Init enclave with threads. */

#ifndef DISTRIBUTED_SGX_SORT_HOSTONLY
    result =
        ecall_sort_init(enclave, &ret, world_rank, world_size, num_threads);
    if (result != SGX_SUCCESS) {
        handle_sgx_error(result, "ecall_sort_init");
        goto exit_terminate_enclave;
    }
#else /* DISTRIBUTED_SGX_SORT_HOSTONLY */
    ret = ecall_sort_init(world_rank, world_size, num_threads);
#endif /* DISTRIBUTED_SGX_SORT_HOSTONLY */
    if (ret) {
        handle_error_string("Error in enclave sorting initialization");
        goto exit_terminate_enclave;
    }

    for (size_t i = 1; i < num_threads; i++) {
#ifndef DISTRIBUTED_SGX_SORT_HOSTONLY
        ret =
            pthread_create(&threads[i - 1], NULL, start_thread_work, &enclave);
#else /* DISTRIBUTED_SGX_SORT_HOSTONLY */
        ret = pthread_create(&threads[i - 1], NULL, start_thread_work, NULL);
#endif /* DISTRIBUTED_SGX_SORT_HOSTONLY */
        if (ret) {
            perror("pthread_create");
            goto exit_free_sort;
        }
    }

    for (size_t i = 0; i < num_runs; i++) {
#ifndef DISTRIBUTED_SGX_SORT_HOSTONLY
<<<<<<< HEAD
    result = ecall_sort_alloc(enclave, &ret, length, sort_type);
    if (result != SGX_SUCCESS) {
        handle_sgx_error(result, "ecall_sort_alloc");
        goto exit_free_sort;
    }
#else /* DISTRIBUTED_SGX_SORT_HOSTONLY */
    ret = ecall_sort_alloc(length, sort_type);
#endif /* DISTRIBUTED_SGX_SORT_HOSTONLY */
    if (ret) {
        handle_error_string("Error allocating array in enclave");
        goto exit_free_sort;
    }

    /* Time sort and join. */

    struct timespec start;
    ret = timespec_get(&start, TIME_UTC);
    if (!ret) {
        perror("starting timespec_get");
        goto exit_free_sort;
    }

#ifndef DISTRIBUTED_SGX_SORT_HOSTONLY
    switch (sort_type) {
        case SORT_BITONIC:
            result = ecall_bitonic_sort(enclave, &ret);
            break;
        case SORT_BUCKET:
            result = ecall_bucket_sort(enclave, &ret);
            break;
        case SORT_OPAQUE:
            result = ecall_opaque_sort(enclave, &ret);
            break;
        case SORT_ORSHUFFLE:
            result = ecall_orshuffle_sort(enclave, &ret);
            break;
        case SORT_UNSET:
            handle_error_string("Invalid sort type");
            ret = -1;
            goto exit_free_sort;
    }
    if (result != SGX_SUCCESS) {
        goto exit_free_sort;
    }
#else /* DISTRIBUTED_SGX_SORT_HOSTONLY */
    switch (sort_type) {
        case SORT_BITONIC:
            ret = ecall_bitonic_sort();
            break;
        case SORT_BUCKET:
            ret = ecall_bucket_sort();
            break;
        case SORT_OPAQUE:
            ret = ecall_opaque_sort();
            break;
        case SORT_ORSHUFFLE:
            ret = ecall_orshuffle_sort();
            break;
        case SORT_UNSET:
            handle_error_string("Invalid sort type");
            ret = -1;
=======
        ret = time_sort(enclave, sort_type, length);
#else
        ret = time_sort(sort_type, length);
#endif
        if (ret) {
            handle_error_string("Error in sort");
>>>>>>> 6e44d180
            goto exit_free_sort;
        }
    }

#ifndef DISTRIBUTED_SGX_SORT_HOSTONLY
    result = ecall_release_threads(enclave);
    if (result != SGX_SUCCESS) {
        handle_sgx_error(result, "ecall_release_threads");
    }
#else /* DISTRIBUTED_SGX_SORT_HOSTONLY */
    ecall_release_threads();
#endif
    for (size_t i = 1; i < num_threads; i++) {
        pthread_join(threads[i - 1], NULL);
    }

#ifndef DISTRIBUTED_SGX_SORT_HOSTONLY
    result = ecall_unrelease_threads(enclave);
    if (result != SGX_SUCCESS) {
        handle_sgx_error(result, "ecall_release_threads");
    }
#else /* DISTRIBUTED_SGX_SORT_HOSTONLY */
    ecall_unrelease_threads();
#endif

<<<<<<< HEAD
    /* Check array. */
#ifndef DISTRIBUTED_SGX_SORT_HOSTONLY
    result = ecall_verify_sorted(enclave, &ret);
    if (result != SGX_SUCCESS) {
        handle_sgx_error(result, "ecall_verify_sorted");
        goto exit_free_sort;
    }
#else /* DISTRIBUTED_SGX_SORT_HOSTONLY */
    ret = ecall_verify_sorted(world_rank);
#endif /* DISTRIBUTED_SGX_SORT_HOSTONLY */
    if (ret) {
        handle_error_string("Error verifying sort");
        goto exit_free_sort;
    }

    /* Print time taken. */

    if (world_rank == 0) {
        double seconds_taken =
            (double) ((end.tv_sec * 1000000000 + end.tv_nsec)
                    - (start.tv_sec * 1000000000 + start.tv_nsec))
            / 1000000000;
        printf("%f\n", seconds_taken);
    }

=======
>>>>>>> 6e44d180
exit_free_sort:
#ifndef DISTRIBUTED_SGX_SORT_HOSTONLY
    result = ecall_sort_free(enclave);
    if (result != SGX_SUCCESS) {
        handle_sgx_error(result, "ecall_sort_free");
    }
#else
    ecall_sort_free();
#endif
exit_terminate_enclave:
#ifndef DISTRIBUTED_SGX_SORT_HOSTONLY
    sgx_destroy_enclave(enclave);
#endif
exit_mpi_finalize:
    MPI_Finalize();
exit:
    return ret;
}<|MERGE_RESOLUTION|>--- conflicted
+++ resolved
@@ -2,13 +2,6 @@
 #include <time.h>
 #include <pthread.h>
 #include <mpi.h>
-<<<<<<< HEAD
-#include <time.h>
-#include "common/crypto.h"
-#include "common/defs.h"
-#include "common/elem_t.h"
-=======
->>>>>>> 6e44d180
 #include "common/error.h"
 #include "common/ocalls.h"
 #include "common/sort_type.h"
@@ -56,10 +49,10 @@
 
 static void *start_thread_work(void *enclave_) {
 #ifndef DISTRIBUTED_SGX_SORT_HOSTONLY
-    oe_enclave_t *enclave = enclave_;
-    oe_result_t result = ecall_start_work(enclave);
-    if (result != OE_OK) {
-        handle_oe_error(result, "ecall_start_work");
+    sgx_enclave_id_t enclave = *((sgx_enclave_id_t *) enclave_);
+    sgx_status_t result = ecall_start_work(enclave);
+    if (result != SGX_SUCCESS) {
+        handle_sgx_error(result, "ecall_start_work");
     }
 #else /* DISTRIBUTED_SGX_SORT_HOSTONLY */
     ecall_start_work();
@@ -68,8 +61,9 @@
 }
 
 #ifndef DISTRIBUTED_SGX_SORT_HOSTONLY
-int time_sort(oe_enclave_t *enclave, enum sort_type sort_type, size_t length) {
-    oe_result_t result;
+int time_sort(sgx_enclave_id_t enclave, enum sort_type sort_type,
+        size_t length) {
+    sgx_status_t result;
 #else
 int time_sort(enum sort_type sort_type, size_t length) {
 #endif
@@ -78,8 +72,8 @@
     /* Init random array. */
 #ifndef DISTRIBUTED_SGX_SORT_HOSTONLY
     result = ecall_sort_alloc_arr(enclave, &ret, length, sort_type);
-    if (result != OE_OK) {
-        handle_oe_error(result, "ecall_sort_alloc");
+    if (result != SGX_SUCCESS) {
+        handle_sgx_error(result, "ecall_sort_alloc");
         goto exit;
     }
 #else /* DISTRIBUTED_SGX_SORT_HOSTONLY */
@@ -118,7 +112,7 @@
             ret = -1;
             goto exit_free_arr;
     }
-    if (result != OE_OK) {
+    if (result != SGX_SUCCESS) {
         goto exit_free_arr;
     }
 #else /* DISTRIBUTED_SGX_SORT_HOSTONLY */
@@ -169,8 +163,8 @@
     struct ocall_enclave_stats stats;
 #ifndef DISTRIBUTED_SGX_SORT_HOSTONLY
     result = ecall_get_stats(enclave, &stats);
-    if (result != OE_OK) {
-        handle_oe_error(result, "ecall_get_stats");
+    if (result != SGX_SUCCESS) {
+        handle_sgx_error(result, "ecall_get_stats");
         goto exit_free_arr;
     }
 #else /* DISTRIBUTED_SGX_SORT_HOSTONLY */
@@ -187,8 +181,8 @@
     /* Check array. */
 #ifndef DISTRIBUTED_SGX_SORT_HOSTONLY
     result = ecall_verify_sorted(enclave, &ret);
-    if (result != OE_OK) {
-        handle_oe_error(result, "ecall_verify_sorted");
+    if (result != SGX_SUCCESS) {
+        handle_sgx_error(result, "ecall_verify_sorted");
         goto exit_free_arr;
     }
 #else /* DISTRIBUTED_SGX_SORT_HOSTONLY */
@@ -199,54 +193,11 @@
         goto exit_free_arr;
     }
 
-<<<<<<< HEAD
-exit_free_request:
-    free((*request)->buf);
-    free(*request);
-    return ret;
-}
-
-void ocall_mpi_barrier(void) {
-    MPI_Barrier(MPI_COMM_WORLD);
-}
-
-void ocall_puts(int fileno, const char *s) {
-    switch (fileno) {
-    case 1:
-    default:
-        fputs(s, stdout);
-        break;
-    case 2:
-        fputs(s, stderr);
-        break;
-    }
-}
-
-void ocall_clock_gettime(struct ocall_timespec *time) {
-    struct timespec timespec;
-
-    if (clock_gettime(CLOCK_REALTIME, &timespec)) {
-        perror("clock_gettime");
-        abort();
-    }
-
-    time->tv_sec = timespec.tv_sec;
-    time->tv_nsec = timespec.tv_nsec;
-}
-
-static void *start_thread_work(void *enclave_) {
-#ifndef DISTRIBUTED_SGX_SORT_HOSTONLY
-    sgx_enclave_id_t *enclave = enclave_;
-    sgx_status_t result = ecall_start_work(*enclave);
-    if (result != SGX_SUCCESS) {
-        handle_sgx_error(result, "ecall_start_work");
-=======
 exit_free_arr:
 #ifndef DISTRIBUTED_SGX_SORT_HOSTONLY
     result = ecall_sort_free_arr(enclave);
-    if (result != OE_OK) {
-        handle_oe_error(result, "ecall_sort_free_arr");
->>>>>>> 6e44d180
+    if (result != SGX_SUCCESS) {
+        handle_sgx_error(result, "ecall_sort_free_arr");
     }
 #else
     ecall_sort_free_arr();
@@ -405,76 +356,12 @@
 
     for (size_t i = 0; i < num_runs; i++) {
 #ifndef DISTRIBUTED_SGX_SORT_HOSTONLY
-<<<<<<< HEAD
-    result = ecall_sort_alloc(enclave, &ret, length, sort_type);
-    if (result != SGX_SUCCESS) {
-        handle_sgx_error(result, "ecall_sort_alloc");
-        goto exit_free_sort;
-    }
-#else /* DISTRIBUTED_SGX_SORT_HOSTONLY */
-    ret = ecall_sort_alloc(length, sort_type);
-#endif /* DISTRIBUTED_SGX_SORT_HOSTONLY */
-    if (ret) {
-        handle_error_string("Error allocating array in enclave");
-        goto exit_free_sort;
-    }
-
-    /* Time sort and join. */
-
-    struct timespec start;
-    ret = timespec_get(&start, TIME_UTC);
-    if (!ret) {
-        perror("starting timespec_get");
-        goto exit_free_sort;
-    }
-
-#ifndef DISTRIBUTED_SGX_SORT_HOSTONLY
-    switch (sort_type) {
-        case SORT_BITONIC:
-            result = ecall_bitonic_sort(enclave, &ret);
-            break;
-        case SORT_BUCKET:
-            result = ecall_bucket_sort(enclave, &ret);
-            break;
-        case SORT_OPAQUE:
-            result = ecall_opaque_sort(enclave, &ret);
-            break;
-        case SORT_ORSHUFFLE:
-            result = ecall_orshuffle_sort(enclave, &ret);
-            break;
-        case SORT_UNSET:
-            handle_error_string("Invalid sort type");
-            ret = -1;
-            goto exit_free_sort;
-    }
-    if (result != SGX_SUCCESS) {
-        goto exit_free_sort;
-    }
-#else /* DISTRIBUTED_SGX_SORT_HOSTONLY */
-    switch (sort_type) {
-        case SORT_BITONIC:
-            ret = ecall_bitonic_sort();
-            break;
-        case SORT_BUCKET:
-            ret = ecall_bucket_sort();
-            break;
-        case SORT_OPAQUE:
-            ret = ecall_opaque_sort();
-            break;
-        case SORT_ORSHUFFLE:
-            ret = ecall_orshuffle_sort();
-            break;
-        case SORT_UNSET:
-            handle_error_string("Invalid sort type");
-            ret = -1;
-=======
         ret = time_sort(enclave, sort_type, length);
 #else
         ret = time_sort(sort_type, length);
 #endif
         if (ret) {
             handle_error_string("Error in sort");
->>>>>>> 6e44d180
             goto exit_free_sort;
         }
     }
@@ -500,34 +387,6 @@
     ecall_unrelease_threads();
 #endif
 
-<<<<<<< HEAD
-    /* Check array. */
-#ifndef DISTRIBUTED_SGX_SORT_HOSTONLY
-    result = ecall_verify_sorted(enclave, &ret);
-    if (result != SGX_SUCCESS) {
-        handle_sgx_error(result, "ecall_verify_sorted");
-        goto exit_free_sort;
-    }
-#else /* DISTRIBUTED_SGX_SORT_HOSTONLY */
-    ret = ecall_verify_sorted(world_rank);
-#endif /* DISTRIBUTED_SGX_SORT_HOSTONLY */
-    if (ret) {
-        handle_error_string("Error verifying sort");
-        goto exit_free_sort;
-    }
-
-    /* Print time taken. */
-
-    if (world_rank == 0) {
-        double seconds_taken =
-            (double) ((end.tv_sec * 1000000000 + end.tv_nsec)
-                    - (start.tv_sec * 1000000000 + start.tv_nsec))
-            / 1000000000;
-        printf("%f\n", seconds_taken);
-    }
-
-=======
->>>>>>> 6e44d180
 exit_free_sort:
 #ifndef DISTRIBUTED_SGX_SORT_HOSTONLY
     result = ecall_sort_free(enclave);
