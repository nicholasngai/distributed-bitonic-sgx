--- conflicted
+++ resolved
@@ -3,17 +3,12 @@
 #include <stddef.h>
 #include <string.h>
 #include <threads.h>
-<<<<<<< HEAD
 #include <mbedtls/ctr_drbg.h>
-=======
-#include <mbedtls/cipher.h>
->>>>>>> feb8203b
 #include <mbedtls/entropy.h>
 #include <mbedtls/gcm.h>
 #include "common/error.h"
 
 mbedtls_entropy_context entropy_ctx;
-<<<<<<< HEAD
 
 struct thread_local_ctx ctxs[THREAD_LOCAL_LIST_MAXLEN];
 size_t ctx_len;
@@ -33,87 +28,6 @@
     mbedtls_entropy_free(&entropy_ctx);
 }
 
-=======
-
-struct thread_local_ctx ctxs[THREAD_LOCAL_LIST_MAXLEN];
-size_t ctx_len;
-thread_local struct thread_local_ctx *ctx;
-
-const unsigned char zeroes[RAND_BYTES_POOL_LEN];
-
-int rand_init(void) {
-    mbedtls_entropy_init(&entropy_ctx);
-    return 0;
-}
-
-void rand_free(void) {
-    for (size_t i = 0; i < ctx_len; i++) {
-        mbedtls_cipher_free(&ctxs[i].cipher_ctx);
-        ctxs[i].ptr = NULL;
-    }
-    ctx_len = 0;
-    mbedtls_entropy_free(&entropy_ctx);
-}
-
-int crypto_ensure_thread_local_ctx_init(void) {
-    int ret;
-
-    if (!ctx || !ctx->ptr) {
-        size_t idx =
-            __atomic_fetch_add(&ctx_len, 1, __ATOMIC_RELAXED);
-        if (ctx_len >= THREAD_LOCAL_LIST_MAXLEN) {
-            handle_error_string("Too many threads for crypto");
-            ret = -1;
-            goto exit_dec_ctx_len;
-        }
-        ctx = &ctxs[idx];
-        ctx->ptr = &ctx;
-
-        /* Get seed from entropy. */
-        unsigned char seed[16];
-        ret = mbedtls_entropy_func(&entropy_ctx, seed, sizeof(seed));
-        if (ret) {
-            handle_mbedtls_error(ret, "mbedtls_entropy_func");
-            goto exit_dec_ctx_len;
-        }
-
-        /* Get cipher info. */
-        const mbedtls_cipher_info_t *cipherinfo =
-            mbedtls_cipher_info_from_type(MBEDTLS_CIPHER_AES_128_CTR);
-        if (!cipherinfo) {
-            handle_error_string("mbedtls_cipher_info_from_type");
-            goto exit_dec_ctx_len;
-        }
-
-        /* Setup cipher. */
-        mbedtls_cipher_init(&ctx->cipher_ctx);
-        ret = mbedtls_cipher_setup(&ctx->cipher_ctx, cipherinfo);
-        if (ret) {
-            handle_mbedtls_error(ret, "mbedtls_cipher_setup");
-            goto exit_free_cipher;
-        }
-        ret =
-            mbedtls_cipher_setkey(&ctx->cipher_ctx, seed, 128, MBEDTLS_ENCRYPT);
-        if (ret) {
-            handle_mbedtls_error(ret, "mbedtls_cipher_setkey");
-            goto exit_free_cipher;
-        }
-
-        ctx->rand_bytes_pool_idx = RAND_BYTES_POOL_LEN;
-        ctx->rand_bits_left = 0;
-    }
-
-    return 0;
-
-exit_free_cipher:
-    mbedtls_cipher_free(&ctx->cipher_ctx);
-exit_dec_ctx_len:
-    __atomic_fetch_sub(&ctx_len, 1, __ATOMIC_RELAXED);
-    ctx = NULL;
-    return ret;
-}
-
->>>>>>> feb8203b
 int aad_encrypt(const void *key, const void *plaintext, size_t plaintext_len,
         const void *aad, size_t aad_len, const void *iv, void *ciphertext,
         void *tag) {
