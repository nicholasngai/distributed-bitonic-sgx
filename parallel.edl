enclave {
    from "openenclave/edl/syscall.edl" import *;
    from "platform.edl" import *;

    include "common/ocalls.h"
    include "common/sort_type.h"

    untrusted {
        int ocall_mpi_send_bytes(
                [in, count=count] const unsigned char *buf,
                size_t count,
                int dest,
                int tag);
        int ocall_mpi_recv_bytes(
                [out, count=count] unsigned char *buf,
                size_t count,
                int source,
                int tag,
                [out] ocall_mpi_status_t *status);
        int ocall_mpi_try_recv_bytes(
                [out, count=count] unsigned char *buf,
                size_t count,
                int source,
                int tag,
                [out] int *flag,
                [out] ocall_mpi_status_t *status);
        int ocall_mpi_isend_bytes(
                [in, count=count] const unsigned char *buf,
                size_t count,
                int dest,
                int tag,
                [out] ocall_mpi_request_t *request);
        int ocall_mpi_irecv_bytes(
                size_t count,
                int source,
                int tag,
                [out] ocall_mpi_request_t *request);
        int ocall_mpi_wait(
                [out, count=count] unsigned char *buf,
                size_t count,
                [in] ocall_mpi_request_t *request,
                [out] ocall_mpi_status_t *status);
        int ocall_mpi_waitany(
                [out, count=bufcount] unsigned char *buf,
                size_t bufcount,
                size_t count,
                [in, count=count] ocall_mpi_request_t *requests,
                [out] size_t *index,
                [out] ocall_mpi_status_t *status);
        int ocall_mpi_try_wait(
                [out, count=count] unsigned char *buf,
                size_t count,
                [in] ocall_mpi_request_t *request,
                [out] int *flag,
                [out] ocall_mpi_status_t *status);
        int ocall_mpi_cancel(
                [in] ocall_mpi_request_t *request);
        void ocall_mpi_barrier(void);
    };

    trusted {
        public int ecall_sort_init(int world_rank, int world_size, size_t num_threads);
        public int ecall_sort_alloc(size_t total_length, enum sort_type sort_type);
        public void ecall_sort_free(void);
        public int ecall_verify_sorted(void);
        public void ecall_start_work(void);
<<<<<<< HEAD
        public int ecall_bitonic_sort(void);
        public int ecall_bucket_sort(void);
        public int ecall_opaque_sort(void);
=======
        public void ecall_release_threads(void);
        public void ecall_unrelease_threads(void);
        public int ecall_bitonic_sort(unsigned char *arr, size_t total_length);
        public int ecall_bucket_sort(unsigned char *arr, size_t total_length);
        public int ecall_opaque_sort(unsigned char *arr, size_t total_length);
>>>>>>> 13366b71
    };
};<|MERGE_RESOLUTION|>--- conflicted
+++ resolved
@@ -64,16 +64,10 @@
         public void ecall_sort_free(void);
         public int ecall_verify_sorted(void);
         public void ecall_start_work(void);
-<<<<<<< HEAD
+        public void ecall_release_threads(void);
+        public void ecall_unrelease_threads(void);
         public int ecall_bitonic_sort(void);
         public int ecall_bucket_sort(void);
         public int ecall_opaque_sort(void);
-=======
-        public void ecall_release_threads(void);
-        public void ecall_unrelease_threads(void);
-        public int ecall_bitonic_sort(unsigned char *arr, size_t total_length);
-        public int ecall_bucket_sort(unsigned char *arr, size_t total_length);
-        public int ecall_opaque_sort(unsigned char *arr, size_t total_length);
->>>>>>> 13366b71
     };
 };