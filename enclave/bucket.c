#include "enclave/bucket.h"
#include <errno.h>
#include <string.h>
#include <stddef.h>
#include <stdio.h>
#include <stdlib.h>
#include <threads.h>
#include <time.h>
#include <liboblivious/algorithms.h>
#include <liboblivious/primitives.h>
#include "common/defs.h"
#include "common/elem_t.h"
#include "common/error.h"
#include "common/util.h"
#include "enclave/crypto.h"
#include "enclave/mpi_tls.h"
#include "enclave/nonoblivious.h"
#include "enclave/parallel_enc.h"
#include "enclave/synch.h"
#include "enclave/threading.h"

<<<<<<< HEAD
/* The cache has CACHE_SETS * CACHE_ASSOCIATIVITY buckets. */
#define CACHE_SETS 8
#define CACHE_ASSOCIATIVITY 128
#define CACHE_BUCKETS (CACHE_SETS * CACHE_ASSOCIATIVITY)

/* The number of buckets to send/receive from the remote at a time during
 * merge-split. */
#define MERGE_SPLIT_REMOTE_CHUNK_BUCKETS 8

/* The number of nodes to send/receive from the remotes at a time for sample
 * partitioning. */
#define SAMPLE_PARTITION_BUF_SIZE 512

=======
>>>>>>> 15dbb77e
static size_t total_length;

/* Thread-local buffer used for generic operations. */
static thread_local elem_t *buffer;

static int get_bucket_rank(size_t bucket) {
    size_t num_buckets =
        MAX(next_pow2ll(total_length) * 2 / BUCKET_SIZE,
                (size_t) world_size * 2);
    return bucket * world_size / num_buckets;
}

static size_t get_local_bucket_start(int rank) {
    size_t num_buckets =
        MAX(next_pow2ll(total_length) * 2 / BUCKET_SIZE,
                (size_t) world_size * 2);
    return (rank * num_buckets + world_size - 1) / world_size;
}

/* Initialization and deinitialization. */

int bucket_init(void) {
    /* Allocate buffer. */
    buffer =
        malloc(BUCKET_SIZE * MAX(MERGE_SPLIT_REMOTE_CHUNK_BUCKETS * 2, 2)
                * sizeof(*buffer));
    if (!buffer) {
        perror("Error allocating buffer");
        goto exit;
    }

    return 0;

exit:
    return -1;
}

void bucket_free(void) {
    /* Free resources. */
    free(buffer);
}

/* Bucket sort. */

/* For output elements OUT[i * LENGTH / NUM_THREADS] to
 * OUT[(i + 1) * LENGTH / NUM_THREADS], if the index j is even, copy element
 * ARR[j / 2] to the OUT[j]. Else, mark OUT[j] as a dummy element. */
struct assign_random_id_args {
    const elem_t *arr;
    elem_t *out;
    size_t arr_length;
    size_t out_length;
    size_t result_start_idx;
    size_t num_threads;
    int ret;
};
static void assign_random_id(void *args_, size_t i) {
    struct assign_random_id_args *args = args_;
    const elem_t *arr = args->arr;
    elem_t *out = args->out;
    size_t arr_length = args->arr_length;
    size_t out_length = args->out_length;
    size_t result_start_idx = args->result_start_idx;
    size_t num_threads = args->num_threads;
    int ret;

    size_t start = i * out_length / num_threads;
    size_t end = (i + 1) * out_length / num_threads;
    for (size_t j = start; j < end; j++) {
        if (j % 2 == 0 && j < arr_length * 2) {
            /* Copy elem from index j / 2 and assign ORP ID. */
            memcpy(&out[j], &arr[j / 2], sizeof(out[j]));
            ret = rand_read(&out[j].orp_id, sizeof(out[j].orp_id));
            if (ret) {
                handle_error_string("Error assigning random ID to elem %lu",
                        i + result_start_idx);
                goto exit;
            }
            out[j].is_dummy = false;
        } else {
            /* Use dummy elem. */
            out[j].is_dummy = true;
        }
    }

    ret = 0;

exit:
    if (ret) {
        int expected = 0;
        __atomic_compare_exchange_n(&ret, &expected, ret, false,
                __ATOMIC_RELEASE, __ATOMIC_RELAXED);
    }
}

/* Assigns random ORP IDs to the elems in ARR and distributes them evenly over
 * the 2 * LENGTH elements in OUT. Thus, ARR is assumed to be at least
 * 2 * MAX(LENGTH, BUCKET_SIZE) bytes. The result is an array with real elements
 * interspersed with dummy elements. */
// TODO Can we do the first bucket assignment scan while generating these?
static int assign_random_ids_and_spread(const elem_t *arr, void *out,
        size_t length, size_t result_start_idx, size_t num_threads) {
    int ret;

    struct assign_random_id_args args = {
        .arr = arr,
        .out = out,
        .arr_length = length,
        .out_length = MAX(length, BUCKET_SIZE) * 2,
        .result_start_idx = result_start_idx,
        .num_threads = num_threads,
        .ret = 0,
    };
    struct thread_work work = {
        .type = THREAD_WORK_ITER,
        .iter = {
            .func = assign_random_id,
            .arg = &args,
            .count = num_threads,
        },
    };
    thread_work_push(&work);
    thread_work_until_empty();
    thread_wait(&work);
    ret = args.ret;
    if (ret) {
        handle_error_string("Error assigning random ids");
        goto exit;
    }

exit:
    return ret;
}

struct merge_split_ocompact_aux {
    elem_t *bucket1;
    elem_t *bucket2;
    size_t bit_idx;
};

static bool merge_split_is_marked(size_t index, void *aux_) {
    /* The element is marked if the BIT_IDX'th bit of the ORP ID of the element
     * is set to 0. */
    struct merge_split_ocompact_aux *aux = aux_;
    elem_t *elem =
        &(index < BUCKET_SIZE ? aux->bucket1 : aux->bucket2)[index % BUCKET_SIZE];
    return !((elem->orp_id >> aux->bit_idx) & 1);
}

static void merge_split_swapper(size_t a, size_t b, bool should_swap, void *aux_) {
    struct merge_split_ocompact_aux *aux = aux_;
    elem_t *elem_a =
        &(a < BUCKET_SIZE ? aux->bucket1 : aux->bucket2)[a % BUCKET_SIZE];
    elem_t *elem_b =
        &(b < BUCKET_SIZE ? aux->bucket1 : aux->bucket2)[b % BUCKET_SIZE];
    o_memswap(elem_a, elem_b, sizeof(*elem_a), should_swap);
}

<<<<<<< HEAD
/* Merge (BUCKET1 + i, BUCKET2 + i) for i = 0, ..., CHUNK_BUCKETS - 1 and split
 * each such that the BUCKET1 buckets contains all elements corresponding with
 * bit 0 and the BUCKET2 buckets contains all elements corresponding with bit
 * 1, with the bit given by the bit in BIT_IDX of the nodes' ORP IDs.
 * CHUNK_BUCKETS may be no more than MERGE_SPLIT_REMOTE_CHUNK_BUCKETS.
 *
 * Note that this is a modified version of the merge-split algorithm from the
 * paper, since the elements are swapped in-place rather than being swapped
 * between different buckets on different layers. */
static int merge_split_chunk(void *arr_, size_t bucket1_idx, size_t
        bucket2_idx, size_t bit_idx, size_t chunk_buckets) {
=======
/* Merge BUCKET1 and BUCKET2 and split such that BUCKET1 contains all elements
 * corresponding with bit 0 and BUCKET2 contains all elements corresponding with
 * bit 1, with the bit given by the bit in BIT_IDX of the elems' ORP IDs. Note
 * that this is a modified version of the merge-split algorithm from the paper,
 * since the elements are swapped in-place rather than being swapped between
 * different buckets on different layers. */
static int merge_split(elem_t *arr, size_t bucket1_idx, size_t bucket2_idx,
        size_t bit_idx) {
>>>>>>> 15dbb77e
    int ret = -1;
    int bucket1_rank = get_bucket_rank(bucket1_idx);
    int bucket2_rank = get_bucket_rank(bucket2_idx);
    bool bucket1_local = bucket1_rank == world_rank;
    bool bucket2_local = bucket2_rank == world_rank;
    size_t local_bucket_start = get_local_bucket_start(world_rank);

    /* If both buckets are remote, ignore this merge-split. */
    if (!bucket1_local && !bucket2_local) {
        ret = 0;
        goto exit;
    }

<<<<<<< HEAD
    int local_bucket_idx = bucket1_local ? bucket1_idx : bucket2_idx;
    int nonlocal_bucket_idx = bucket1_local ? bucket2_idx : bucket1_idx;
    int nonlocal_rank = bucket1_local ? bucket2_rank : bucket1_rank;

    /* Load bucket 1 nodes if local. */
    node_t *bucket1_buckets[MERGE_SPLIT_REMOTE_CHUNK_BUCKETS];
    if (bucket1_local) {
        for (size_t i = 0; i < chunk_buckets; i++) {
            bucket1_buckets[i] = load_bucket(arr, bucket1_idx + i);
            if (!bucket1_buckets[i]) {
                handle_error_string("Error loading bucket %lu",
                        bucket1_idx + i);
                ret = -1;
                for (size_t j = 0; j < i; j++) {
                    free_bucket(bucket1_buckets[j]);
                }
                goto exit;
            }
        }
    }

    /* Load bucket 2 nodes if local. */
    node_t *bucket2_buckets[MERGE_SPLIT_REMOTE_CHUNK_BUCKETS];
    if (bucket2_local) {
        for (size_t i = 0; i < chunk_buckets; i++) {
            bucket2_buckets[i] = load_bucket(arr, bucket2_idx + i);
            if (!bucket2_buckets[i]) {
                handle_error_string("Error loading bucket %lu",
                        bucket2_idx + i);
                ret = -1;
                for (size_t j = 0; j < i; j++) {
                    free_bucket(bucket2_buckets[j]);
                }
                goto exit_free_bucket1_buckets;
            }
        }
    }

    /* If remote, send our local buckets then receive the remote buckets from
     * the other node. */
    if (!bucket1_local || !bucket2_local) {
        /* Use the second half of buffer as the remote bucket buffer at offset
         * values and the first half of the buffer as the sending buffer for
         * local buckets. */
        if (bucket1_local) {
            for (size_t i = 0; i < chunk_buckets; i++) {
                bucket2_buckets[i] =
                    buffer + (i + chunk_buckets) * BUCKET_SIZE;
                memcpy(buffer + i * BUCKET_SIZE, bucket1_buckets[i],
                        sizeof(*buffer) * BUCKET_SIZE);
            }
=======
    /* Load bucket 1 elems if local. */
    elem_t *bucket1 = NULL;
    if (bucket1_local) {
        bucket1 = arr + (bucket1_idx - local_bucket_start) * BUCKET_SIZE;
    }

    /* Load bucket 2 elems if local. */
    elem_t *bucket2 = NULL;
    if (bucket2_local) {
        bucket2 = arr + (bucket2_idx - local_bucket_start) * BUCKET_SIZE;
    }

    /* If remote, send the current count and then our local buckets. Then,
     * receive the sent count and remote buckets from the other elem. */
    if (!bucket1 || !bucket2) {
        int local_bucket_idx = bucket1_local ? bucket1_idx : bucket2_idx;
        int nonlocal_bucket_idx = bucket1_local ? bucket2_idx : bucket1_idx;
        int nonlocal_rank = bucket1_local ? bucket2_rank : bucket1_rank;

        /* Post receive for remote bucket. */
        mpi_tls_request_t bucket_request;
        ret = mpi_tls_irecv_bytes(buffer, sizeof(*buffer) * BUCKET_SIZE,
                nonlocal_rank, nonlocal_bucket_idx, &bucket_request);
        if (ret) {
            handle_error_string("Error receiving remote bucket into %d from %d",
                    world_rank, nonlocal_rank);
            goto exit;
        }
        if (bucket1) {
            bucket2 = buffer;
>>>>>>> 15dbb77e
        } else {
            for (size_t i = 0; i < chunk_buckets; i++) {
                bucket1_buckets[i] =
                    buffer + (i + chunk_buckets) * BUCKET_SIZE;
                memcpy(buffer + i * BUCKET_SIZE, bucket2_buckets[i],
                        sizeof(*buffer) * BUCKET_SIZE);
            }
        }

<<<<<<< HEAD
        /* Post receive for remote buckets. */
        mpi_tls_request_t request;
        ret = mpi_tls_irecv_bytes(buffer + chunk_buckets * BUCKET_SIZE,
                sizeof(*buffer) * chunk_buckets * BUCKET_SIZE, nonlocal_rank,
                nonlocal_bucket_idx, &request);
        if (ret) {
            handle_error_string(
                    "Error receiving remote buckets into %d from %d",
                    world_rank, nonlocal_rank);
            goto exit_free_bucket2_buckets;
        }

        /* Send local buckets. */
        ret = mpi_tls_send_bytes(buffer,
                sizeof(*buffer) * chunk_buckets * BUCKET_SIZE, nonlocal_rank,
=======
        /* Send local bucket. */
        ret = mpi_tls_send_bytes(
                bucket1_local ? bucket1 : bucket2,
                sizeof(*bucket1) * BUCKET_SIZE, nonlocal_rank,
>>>>>>> 15dbb77e
                local_bucket_idx);
        if (ret) {
            handle_error_string("Error sending local buckets from %d to %d",
                    world_rank, nonlocal_rank);
            goto exit_free_bucket2_buckets;
        }

<<<<<<< HEAD
        /* Wait for bucket receive. */
        ret = mpi_tls_wait(&request, MPI_TLS_STATUS_IGNORE);
        if (ret) {
            handle_error_string(
                    "Error waiting on receive for buckets into %d from %d",
                    world_rank, nonlocal_rank);
            goto exit_free_bucket2_buckets;
        }
=======
        /* Wait for count and bucket to come in. */
        ret = mpi_tls_wait(&bucket_request, MPI_TLS_STATUS_IGNORE);
        if (ret) {
            handle_error_string(
                    "Error waiting on receive for bucket into %d from %d",
                    world_rank, nonlocal_rank);
            goto exit;
        }
    }

    /* Count number of elements with corresponding bit 1. */
    size_t count1 = 0;
    for (size_t i = 0; i < BUCKET_SIZE; i++) {
        /* Obliviously increment count. */
        count1 += ((bucket1[i].orp_id >> bit_idx) & 1) & !bucket1[i].is_dummy;
    }
    for (size_t i = 0; i < BUCKET_SIZE; i++) {
        /* Obliviously increment count. */
        count1 += ((bucket2[i].orp_id >> bit_idx) & 1) & !bucket2[i].is_dummy;
>>>>>>> 15dbb77e
    }

    /* Perform merge-split for each bucket. */
    for (size_t i = 0; i < chunk_buckets; i++) {
        node_t *bucket1 = bucket1_buckets[i];
        node_t *bucket2 = bucket2_buckets[i];

<<<<<<< HEAD
        /* The number of elements with corresponding bit 1. */
        size_t count1 = 0;
        for (size_t j = 0; j < BUCKET_SIZE; j++) {
            /* Obliviously increment count. */
            count1 +=
                ((bucket1[j].orp_id >> bit_idx) & 1) & !bucket1[j].is_dummy;
        }
        for (size_t j = 0; j < BUCKET_SIZE; j++) {
            /* Obliviously increment count. */
            count1 +=
                ((bucket2[j].orp_id >> bit_idx) & 1) & !bucket2[j].is_dummy;
        }

        /* There are count1 elements with bit 1, so we need to assign
         * BUCKET_SIZE - count1 dummy elements to have bit 1, with the
         * remaining dummy elements assigned with bit 0. */
        count1 = BUCKET_SIZE - count1;

        /* Assign dummy elements. */
        for (size_t j = 0; j < BUCKET_SIZE; j++) {
            /* If count1 > 0 and the node is a dummy element, set BIT_IDX bit
             * of ORP ID and decrement count1. Else, clear BIT_IDX bit of ORP
             * ID. */
            bucket1[j].orp_id &= ~(bucket1[j].is_dummy << bit_idx);
            bucket1[j].orp_id |=
                ((bool) count1 & bucket1[j].is_dummy) << bit_idx;
            count1 -= (bool) count1 & bucket1[j].is_dummy;
        }
        for (size_t j = 0; j < BUCKET_SIZE; j++) {
            /* If count1 > 0 and the node is a dummy element, set BIT_IDX bit
             * of ORP ID and decrement count1. Else, clear BIT_IDX bit of ORP
             * ID. */
            bucket2[j].orp_id &= ~(bucket2[j].is_dummy << bit_idx);
            bucket2[j].orp_id |=
                ((bool) count1 & bucket2[j].is_dummy) << bit_idx;
            count1 -= (bool) count1 & bucket2[j].is_dummy;
        }

        /* Oblivious bitonic sort elements according to BIT_IDX bit of ORP
         * id. */
        struct merge_split_swapper_aux aux = {
            .bucket1 = bucket1,
            .bucket2 = bucket2,
            .bit_idx = bit_idx,
        };
        o_sort_generate_swaps(BUCKET_SIZE * 2, merge_split_swapper, &aux);
    }

    ret = 0;

exit_free_bucket2_buckets:
    /* Free bucket 2 if local. */
    if (bucket2_local) {
        for (size_t i = 0; i < chunk_buckets; i++) {
            free_bucket(bucket2_buckets[i]);
        }
    }
=======
    /* Assign dummy elements. */
    for (size_t i = 0; i < BUCKET_SIZE; i++) {
        /* If count1 > 0 and the elem is a dummy element, set BIT_IDX bit of ORP
         * ID and decrement count1. Else, clear BIT_IDX bit of ORP ID. */
        bucket1[i].orp_id &= ~(bucket1[i].is_dummy << bit_idx);
        bucket1[i].orp_id |= ((bool) count1 & bucket1[i].is_dummy) << bit_idx;
        count1 -= (bool) count1 & bucket1[i].is_dummy;
    }
    for (size_t i = 0; i < BUCKET_SIZE; i++) {
        /* If count1 > 0 and the elem is a dummy element, set BIT_IDX bit of ORP
         * ID and decrement count1. Else, clear BIT_IDX bit of ORP ID. */
        bucket2[i].orp_id &= ~(bucket2[i].is_dummy << bit_idx);
        bucket2[i].orp_id |= ((bool) count1 & bucket2[i].is_dummy) << bit_idx;
        count1 -= (bool) count1 & bucket2[i].is_dummy;
    }

    /* Oblivious bitonic sort elements according to BIT_IDX bit of ORP id. */
    struct merge_split_ocompact_aux aux = {
        .bucket1 = bucket1,
        .bucket2 = bucket2,
        .bit_idx = bit_idx,
    };
    o_compact_generate_swaps(BUCKET_SIZE * 2, merge_split_is_marked, merge_split_swapper, &aux);
>>>>>>> 15dbb77e

exit_free_bucket1_buckets:
    /* Free bucket 1 if local. */
    if (bucket1_local) {
        for (size_t i = 0; i < chunk_buckets; i++) {
            free_bucket(bucket1_buckets[i]);
        }
    }

exit:

    return ret;
}

/* Performs the merge_split operation over a starting bucket specified by an
 * index. The IDX parameter is just a way of dividing work between threads.
 * Iterating from 0 to NUM_BUCKETS / CHUNK_BUCKETS / 2 when BUCKET_OFFSET == 0
 * is equivalent to
 *
 * for (size_t bucket_start = 0; bucket_start < num_buckets;
 *         bucket_start += bucket_stride) {
 *     for (size_t bucket = bucket_start;
 *             bucket < bucket_start + bucket_stride / 2;
 *             bucket += MERGE_SPLIT_REMOTE_CHUNK_BUCKETS) {
 *         ...
 *     }
 * }
 *
 * but with easier task generation. The loop goes backwards if BIT_IDX is odd,
 * since this hits buckets that were most recently loaded into the decrypted
 * bucket cache. BUCKET_OFFSET is used for chunking so that we can reuse this
 * function at different starting points for different chunks. */
struct merge_split_idx_args {
    elem_t *arr;
    size_t bit_idx;
    size_t bucket_stride;
    size_t bucket_offset;
    size_t num_buckets;
    size_t chunk_buckets;

    int ret;
};

static void merge_split_idx(void *args_, size_t idx) {
    struct merge_split_idx_args *args = args_;
    elem_t *arr = args->arr;
    size_t bit_idx = args->bit_idx;
    size_t bucket_stride = args->bucket_stride;
    size_t bucket_offset = args->bucket_offset;
    size_t num_buckets = args->num_buckets;
    int ret;

<<<<<<< HEAD
    if (args->bit_idx % 2 == 1) {
        idx = args->num_buckets / args->chunk_buckets / 2 - idx - 1;
    }

    size_t bucket = (idx * args->chunk_buckets)
            % (args->bucket_stride / 2)
        + (idx * args->chunk_buckets) / (args->bucket_stride / 2)
            * args->bucket_stride
        + args->bucket_offset;
    size_t other_bucket = bucket + args->bucket_stride / 2;
    ret =
        merge_split_chunk(args->arr, bucket, other_bucket, args->bit_idx,
                args->chunk_buckets);
=======
    if (bit_idx % 2 == 1) {
        bucket_idx = num_buckets / 2 - bucket_idx - 1;
    }

    size_t bucket =
        bucket_idx % (bucket_stride / 2)
            + bucket_idx / (bucket_stride / 2) * bucket_stride + bucket_offset;
    size_t other_bucket = bucket + bucket_stride / 2;
    ret = merge_split(arr, bucket, other_bucket, bit_idx);
>>>>>>> 15dbb77e
    if (ret) {
        handle_error_string(
                "Error in merge split with indices %lu and %lu\n", bucket,
                other_bucket);
        goto exit;
    }

exit:
    if (ret) {
        int expected = 0;
        __atomic_compare_exchange_n(&args->ret, &expected, ret, false,
                __ATOMIC_RELAXED, __ATOMIC_RELAXED);
    }
}

/* Run merge-split as part of a butterfly network, routing based on
 * ORP_ID[START_BIT_IDX:START_BIT_IDX + NUM_LEVELS - 1]. This is modified from
 * the paper, since all merge-split operations will be constrained to the same
 * buckets of memory. */
static int bucket_route(elem_t *arr, size_t num_levels, size_t start_bit_idx) {
    int ret;

    size_t bucket_start = get_local_bucket_start(world_rank);
    size_t num_buckets = get_local_bucket_start(world_rank + 1) - bucket_start;
    if (1lu << num_levels > num_buckets) {
        /* If 2 ^ NUM_LEVELS > NUM_BUCKETS, we need to do some merge-splits
         * across different enclaves, so we round BUCKET_START down to the
         * nearest multiple of 2 ^ NUM_LEVELS. */
        bucket_start -= bucket_start % (1 << num_levels);
        num_buckets = 1 << num_levels;
    }
    for (size_t bit_idx = 0; bit_idx < num_levels; bit_idx++) {
        size_t bucket_stride = 2u << bit_idx;

        /* Create iterative task for merge split. */
        struct merge_split_idx_args args = {
            .arr = arr,
            .bit_idx = start_bit_idx + bit_idx,
            .bucket_stride = bucket_stride,
            .bucket_offset = bucket_start,
            .num_buckets = num_buckets,
        };
        struct thread_work work = {
            .type = THREAD_WORK_ITER,
            .iter = {
                .func = merge_split_idx,
                .arg = &args,
                .count = num_buckets / 2,
            },
        };
        thread_work_push(&work);

        thread_work_until_empty();

        /* Get work from others. */
        thread_wait(&work);
        ret = args.ret;
        if (ret) {
            handle_error_string("Error in merge split range at level %lu",
                    bit_idx);
            goto exit;
        }
    }

    ret = 0;

exit:
    return ret;
}

/* Distribute and receive elements from buckets in ARR to buckets in OUT.
 * Bucket i is sent to enclave i % E. */
struct distributed_bucket_route_args {
    elem_t *arr;
    elem_t *out;
    volatile size_t *send_idxs;
    volatile size_t recv_idx;
    volatile int ret;
};
static void distributed_bucket_route(void *args_, size_t thread_idx) {
    struct distributed_bucket_route_args *args = args_;
    elem_t *arr = args->arr;
    elem_t *out = args->out;
    volatile size_t *send_idxs = args->send_idxs;
    volatile size_t *recv_idx = &args->recv_idx;
    size_t local_bucket_start = get_local_bucket_start(world_rank);
    size_t num_local_buckets =
        get_local_bucket_start(world_rank + 1) - local_bucket_start;
    int ret;

    mpi_tls_request_t requests[world_size];

    if (world_size == 1) {
        if (thread_idx == 0) {
            memcpy(out, arr, num_local_buckets * BUCKET_SIZE * sizeof(*out));
        }
        ret = 0;
        goto exit;
    }

    /* Wait so that thread 0 has defeintely updated RECV_IDX. */
    thread_wait_for_all();

    /* Copy our own buckets to the output if any. */
    if (thread_idx == 0) {
        for (size_t j = send_idxs[world_rank]; j < num_local_buckets;
                j += world_size) {
            size_t copy_idx =
                __atomic_fetch_add(recv_idx, 1, __ATOMIC_RELAXED);
            memcpy(out + copy_idx * BUCKET_SIZE, arr + j * BUCKET_SIZE,
                    BUCKET_SIZE * sizeof(*out));
        }
    }

    /* Post a receive request for the current bucket. */
    size_t num_requests = 0;
    size_t our_recv_idx = __atomic_fetch_add(recv_idx, 1, __ATOMIC_RELAXED);
    if (our_recv_idx < num_local_buckets) {
        ret =
            mpi_tls_irecv_bytes(out + our_recv_idx * BUCKET_SIZE,
                    BUCKET_SIZE * sizeof(*out), MPI_TLS_ANY_SOURCE,
                    BUCKET_DISTRIBUTE_MPI_TAG, &requests[world_rank]);
        if (ret) {
            handle_error_string("Error posting receive into %d", world_rank);
            goto exit;
        }
        num_requests++;
    } else {
        requests[world_rank].type = MPI_TLS_NULL;
    }

    /* Send and receive buckets. */
    for (int i = 0; i < world_size; i++) {
        if (i == world_rank) {
            continue;
        }

        /* Post a send request to the remote rank containing the first
         * bucket. */
        size_t our_send_idx =
            __atomic_fetch_add(&send_idxs[i], world_size, __ATOMIC_RELAXED);
        if (our_send_idx < num_local_buckets) {
            ret =
                mpi_tls_isend_bytes(arr + our_send_idx * BUCKET_SIZE,
                        BUCKET_SIZE * sizeof(*arr), i,
                        BUCKET_DISTRIBUTE_MPI_TAG, &requests[i]);
            if (ret) {
                handle_error_string(
                        "Error sending bucket %lu to %d from %d",
                        our_send_idx + local_bucket_start, i, world_rank);
                goto exit;
            }
            num_requests++;
        } else {
            requests[i].type = MPI_TLS_NULL;
        }
    }

    while (num_requests) {
        size_t index;
        mpi_tls_status_t status;
        ret = mpi_tls_waitany(world_size, requests, &index, &status);
        if (ret) {
            handle_error_string("Error waiting on requests");
            goto exit;
        }

        if (index == (size_t) world_rank) {
            /* This was the receive request. */

            size_t our_recv_idx =
                __atomic_fetch_add(recv_idx, 1, __ATOMIC_RELAXED);
            if (our_recv_idx < num_local_buckets) {
                /* Post receive for the next bucket. */
                ret =
                    mpi_tls_irecv_bytes(out + our_recv_idx * BUCKET_SIZE,
                            BUCKET_SIZE * sizeof(*out), MPI_TLS_ANY_SOURCE,
                            BUCKET_DISTRIBUTE_MPI_TAG, &requests[index]);
                if (ret) {
                    handle_error_string("Error posting receive into %d",
                            (int) index);
                    goto exit;
                }
            } else {
                /* Nullify the receiving request. */
                requests[index].type = MPI_TLS_NULL;
                num_requests--;
            }
        } else {
            /* This was a send request. */

            size_t our_send_idx =
                __atomic_fetch_add(&send_idxs[index], world_size,
                        __ATOMIC_RELAXED);
            if (our_send_idx < num_local_buckets) {
                ret =
                    mpi_tls_isend_bytes(arr + our_send_idx * BUCKET_SIZE,
                            BUCKET_SIZE * sizeof(*arr), index,
                            BUCKET_DISTRIBUTE_MPI_TAG, &requests[index]);
                if (ret) {
                    handle_error_string(
                            "Error sending bucket %lu from %d to %d",
                            our_send_idx + local_bucket_start, world_rank,
                            (int) index);
                    goto exit;
                }
            } else {
                /* Nullify the sending request. */
                requests[index].type = MPI_TLS_NULL;
                num_requests--;
            }
        }
    }

    ret = 0;

exit:
    if (ret) {
        int expected = 0;
        __atomic_compare_exchange_n(&args->ret, &expected, ret, false,
                __ATOMIC_RELEASE, __ATOMIC_RELAXED);
    }
}

/* Compares elements first by sorting real elements before dummy elements, and
 * then by their ORP ID. */
static int permute_comparator(const void *a_, const void *b_,
        void *aux UNUSED) {
    const elem_t *a = a_;
    const elem_t *b = b_;
    return (a->is_dummy - b->is_dummy) * 2
        + ((a->orp_id > b->orp_id) - (a->orp_id < b->orp_id));
}

/* Permutes the real elements in the bucket by sorting according to all bits of
 * the ORP ID. This is valid because the bin assignment used the lower bits of
 * the ORP ID, leaving the upper bits free for comparison and permutation within
 * the bin.  The elems are then written sequentially to ARR[*COMPRESS_IDX], and
 * *COMPRESS_IDX is incremented. The elems receive new random ORP IDs. The first
 * element is assumed to have START_IDX for the purposes of decryption. */
struct permute_and_compress_args {
    elem_t *arr;
    elem_t *out;
    size_t start_idx;
    size_t *compress_idx;
    int ret;
};
static void permute_and_compress(void *args_, size_t bucket_idx) {
    struct permute_and_compress_args *args = args_;
    elem_t *arr = args->arr;
    elem_t *out = args->out;
    size_t start_idx = args->start_idx;
    size_t *compress_idx = args->compress_idx;
    int ret;

    o_sort(arr + bucket_idx * BUCKET_SIZE, BUCKET_SIZE, sizeof(*arr),
            permute_comparator, NULL);

    /* Assign random ORP IDs and Count real elements. */
    size_t num_real_elems = 0;
    for (size_t i = 0; i < BUCKET_SIZE; i++) {
        /* If this is a dummy element, break out of the loop. All real elements
         * are sorted before the dummy elements at this point. This
         * non-oblivious comparison is fine since it's fine to leak how many
         * elements end up in each bucket. */
        if (arr[bucket_idx * BUCKET_SIZE + i].is_dummy) {
            num_real_elems = i;
            break;
        }

        /* Assign random ORP ID. */
        ret =
            rand_read(&arr[bucket_idx * BUCKET_SIZE + i].orp_id,
                    sizeof(buffer[i].orp_id));
        if (ret) {
            handle_error_string("Error assigning random ID to %lu",
                    bucket_idx * BUCKET_SIZE + start_idx);
            goto exit;
        }
    }

    /* Fetch the next index to copy to. */
    size_t out_idx =
        __atomic_fetch_add(compress_idx, num_real_elems,
                __ATOMIC_RELAXED);

    /* Copy the elements to the output. */
    memcpy(out + out_idx, arr + bucket_idx * BUCKET_SIZE,
            num_real_elems * sizeof(*out));

exit:
    if (ret) {
        int expected = 0;
        __atomic_compare_exchange_n(&args->ret, &expected, ret, false,
                __ATOMIC_RELEASE, __ATOMIC_RELAXED);
    }
}

int bucket_sort(elem_t *arr, size_t length, size_t num_threads) {
    int ret;

<<<<<<< HEAD
    if (num_threads * MERGE_SPLIT_REMOTE_CHUNK_BUCKETS * 2 > CACHE_ASSOCIATIVITY) {
        handle_error_string(
                "Too many threads for the current associativity and MERGE_SPLIT_REMOTE_CHUNK_BUCKETS; max is %d\n",
                CACHE_ASSOCIATIVITY / MERGE_SPLIT_REMOTE_CHUNK_BUCKETS / 2);
        ret = -1;
        goto exit;
    }

=======
>>>>>>> 15dbb77e
    total_length = length;

    size_t src_local_start = total_length * world_rank / world_size;
    size_t src_local_length =
        total_length * (world_rank + 1) / world_size - src_local_start;
    size_t local_bucket_start = get_local_bucket_start(world_rank);
    size_t num_local_buckets =
        get_local_bucket_start(world_rank + 1) - local_bucket_start;
    size_t local_start = local_bucket_start * BUCKET_SIZE;
    size_t local_length = num_local_buckets * BUCKET_SIZE;

    size_t send_idxs[world_size];

    elem_t *buf = arr + local_length;

    struct timespec time_start;
    if (clock_gettime(CLOCK_REALTIME, &time_start)) {
        handle_error_string("Error getting time");
        ret = errno;
        goto exit;
    }

    /* Spread the elements located in the first half of our input array. */
    ret =
        assign_random_ids_and_spread(arr, buf, src_local_length, local_start,
                num_threads);
    if (ret) {
        handle_error_string("Error assigning random IDs to elems");
        ret = errno;
        goto exit;
    }

    struct timespec time_assign_ids;
    if (clock_gettime(CLOCK_REALTIME, &time_assign_ids)) {
        handle_error_string("Error getting time");
        ret = errno;
        goto exit;
    }
<<<<<<< HEAD
#endif /* DISTRIBUTED_SGX_SORT_BENCHMARK */

    /* Run merge-split as part of a butterfly network. This is modified from
     * the paper, since all merge-split operations will be constrained to the
     * same buckets of memory. */

    /* Merge the first log2(BUF_SIZE) levels going by chunks of BUF_SIZE, since
     * all BUF_SIZE buckets in a given chunk can be kept in the cache. For
     * example, instead of merging 0-1, 2-3, 4-5, 6-7, 0-2, 1-3, 4-6, 5-7, we
     * might do 0-1, 2-3, 0-2, 1-3 with a BUF_SIZE of 4. */
    size_t num_chunked_buckets = MIN(CACHE_BUCKETS, num_buckets);
    size_t num_chunked_levels = log2li(num_chunked_buckets);
    for (size_t chunk_start = 0; chunk_start < num_buckets;
            chunk_start += CACHE_BUCKETS) {
        for (size_t bit_idx = 0; bit_idx < num_chunked_levels; bit_idx++) {
            size_t bucket_stride = 2u << bit_idx;
            size_t chunk_buckets =
                MIN(bucket_stride / 2, MERGE_SPLIT_REMOTE_CHUNK_BUCKETS);

            /* Create iterative task for merge split. */
            struct merge_split_idx_args args = {
                .arr = buf,
                .bit_idx = bit_idx,
                .bucket_stride = bucket_stride,
                .bucket_offset = chunk_start,
                .num_buckets = num_chunked_buckets,
                .chunk_buckets = chunk_buckets,
            };
            struct thread_work work = {
                .type = THREAD_WORK_ITER,
                .iter = {
                    .func = merge_split_idx,
                    .arg = &args,
                    .count = num_chunked_buckets / chunk_buckets / 2,
                },
            };
            thread_work_push(&work);

            thread_work_until_empty();

            /* Get work from others. */
            thread_wait(&work);
            ret = args.ret;
            if (ret) {
                handle_error_string("Error in merge split range at level %lu",
                        bit_idx);
                goto exit;
=======
>>>>>>> 15dbb77e

    size_t route_levels1 = log2ll(world_size);
    ret = bucket_route(buf, route_levels1, 0);
    if (ret) {
        handle_error_string("Error routing elements through butterfly network");
        goto exit;
    }

<<<<<<< HEAD
    /* Merge split remaining levels, when chunks of BUF_SIZE buckets can't all
     * be kept in the cache. */
    for (size_t bit_idx = num_chunked_levels; 2u << bit_idx <= num_buckets;
            bit_idx++) {
        size_t bucket_stride = 2u << bit_idx;
        size_t chunk_buckets =
            MIN(bucket_stride / 2, MERGE_SPLIT_REMOTE_CHUNK_BUCKETS);

        /* Create iterative task for merge split. */
        struct merge_split_idx_args args = {
            .arr = buf,
            .bit_idx = bit_idx,
            .bucket_stride = bucket_stride,
            .bucket_offset = 0,
            .num_buckets = num_buckets,
            .chunk_buckets = chunk_buckets,
        };
        struct thread_work work = {
            .type = THREAD_WORK_ITER,
            .iter = {
                .func = merge_split_idx,
                .arg = &args,
                .count = num_buckets / chunk_buckets / 2,
            },
        };
        thread_work_push(&work);

        thread_work_until_empty();

        /* Get work from others. */
        thread_wait(&work);
        ret = args.ret;
        if (ret) {
            handle_error_string("Error in merge split range at level %lu",
                    bit_idx);
            goto exit;
        }
=======
    /* Distributed bucket routing. */
    for (int i = 0; i < world_size; i++) {
        send_idxs[i] = (i - local_bucket_start % world_size) % world_size;
    }
    struct distributed_bucket_route_args args = {
        .arr = buf,
        .out = arr,
        .send_idxs = send_idxs,
        .recv_idx = 0,
        .ret = 0,
    };
    struct thread_work work = {
        .type = THREAD_WORK_ITER,
        .iter = {
            .func = distributed_bucket_route,
            .arg = &args,
            .count = num_threads,
        },
    };
    thread_work_push(&work);
    thread_work_until_empty();
    thread_wait(&work);
    ret = args.ret;
    if (ret) {
        handle_error_string("Error distributing elements in butterfly network");
        goto exit;
>>>>>>> 15dbb77e
    }

    size_t route_levels2 = log2ll(num_local_buckets);
    ret = bucket_route(arr, route_levels2, route_levels1);
    if (ret) {
        handle_error_string("Error routing elements through butterfly network");
        goto exit;
    }

    struct timespec time_merge_split;
    if (clock_gettime(CLOCK_REALTIME, &time_merge_split)) {
        handle_error_string("Error getting time");
        ret = errno;
        goto exit;
    }

    /* Permute each bucket and concatenate them back together by compressing all
     * real elems together. We also assign new ORP IDs so that all elements have
     * a unique tuple of (key, ORP ID), even if they have duplicate keys. */
    size_t compress_len = 0;
    {
        struct permute_and_compress_args args = {
            .arr = arr,
            .out = buf,
            .start_idx = local_start,
            .compress_idx = &compress_len,
            .ret = 0,
        };
        struct thread_work work = {
            .type = THREAD_WORK_ITER,
            .iter = {
                .func = permute_and_compress,
                .arg = &args,
                .count = num_local_buckets,
            },
        };
        thread_work_push(&work);
        thread_work_until_empty();
        thread_wait(&work);
        ret = args.ret;
        if (ret) {
            handle_error_string("Error permuting buckets");
            goto exit;
        }
    }

    struct timespec time_compress;
    if (clock_gettime(CLOCK_REALTIME, &time_compress)) {
        handle_error_string("Error getting time");
        ret = errno;
        goto exit;
    }

    /* Nonoblivious sort. */
    ret = nonoblivious_sort(buf, arr, length, compress_len, num_threads);
    if (ret) {
        handle_error_string("Error in nonoblivious sort");
        goto exit;
    }

    if (world_rank == 0) {
        printf("assign_ids       : %f\n",
                get_time_difference(&time_start, &time_assign_ids));
        printf("merge_split      : %f\n",
                get_time_difference(&time_assign_ids, &time_merge_split));
        printf("compression      : %f\n",
                get_time_difference(&time_merge_split, &time_compress));
    }

exit:
    return ret;
}<|MERGE_RESOLUTION|>--- conflicted
+++ resolved
@@ -19,22 +19,10 @@
 #include "enclave/synch.h"
 #include "enclave/threading.h"
 
-<<<<<<< HEAD
-/* The cache has CACHE_SETS * CACHE_ASSOCIATIVITY buckets. */
-#define CACHE_SETS 8
-#define CACHE_ASSOCIATIVITY 128
-#define CACHE_BUCKETS (CACHE_SETS * CACHE_ASSOCIATIVITY)
-
 /* The number of buckets to send/receive from the remote at a time during
  * merge-split. */
-#define MERGE_SPLIT_REMOTE_CHUNK_BUCKETS 8
-
-/* The number of nodes to send/receive from the remotes at a time for sample
- * partitioning. */
-#define SAMPLE_PARTITION_BUF_SIZE 512
-
-=======
->>>>>>> 15dbb77e
+#define SWAP_CHUNK_BUCKETS 8
+
 static size_t total_length;
 
 /* Thread-local buffer used for generic operations. */
@@ -58,9 +46,7 @@
 
 int bucket_init(void) {
     /* Allocate buffer. */
-    buffer =
-        malloc(BUCKET_SIZE * MAX(MERGE_SPLIT_REMOTE_CHUNK_BUCKETS * 2, 2)
-                * sizeof(*buffer));
+    buffer = malloc(BUCKET_SIZE * MAX(SWAP_CHUNK_BUCKETS, 2) * sizeof(*buffer));
     if (!buffer) {
         perror("Error allocating buffer");
         goto exit;
@@ -193,28 +179,17 @@
     o_memswap(elem_a, elem_b, sizeof(*elem_a), should_swap);
 }
 
-<<<<<<< HEAD
 /* Merge (BUCKET1 + i, BUCKET2 + i) for i = 0, ..., CHUNK_BUCKETS - 1 and split
  * each such that the BUCKET1 buckets contains all elements corresponding with
  * bit 0 and the BUCKET2 buckets contains all elements corresponding with bit
  * 1, with the bit given by the bit in BIT_IDX of the nodes' ORP IDs.
- * CHUNK_BUCKETS may be no more than MERGE_SPLIT_REMOTE_CHUNK_BUCKETS.
+ * CHUNK_BUCKETS may be no more than SWAP_CHUNK_BUCKETS.
  *
  * Note that this is a modified version of the merge-split algorithm from the
  * paper, since the elements are swapped in-place rather than being swapped
  * between different buckets on different layers. */
-static int merge_split_chunk(void *arr_, size_t bucket1_idx, size_t
+static int merge_split_chunk(elem_t *arr, size_t bucket1_idx, size_t
         bucket2_idx, size_t bit_idx, size_t chunk_buckets) {
-=======
-/* Merge BUCKET1 and BUCKET2 and split such that BUCKET1 contains all elements
- * corresponding with bit 0 and BUCKET2 contains all elements corresponding with
- * bit 1, with the bit given by the bit in BIT_IDX of the elems' ORP IDs. Note
- * that this is a modified version of the merge-split algorithm from the paper,
- * since the elements are swapped in-place rather than being swapped between
- * different buckets on different layers. */
-static int merge_split(elem_t *arr, size_t bucket1_idx, size_t bucket2_idx,
-        size_t bit_idx) {
->>>>>>> 15dbb77e
     int ret = -1;
     int bucket1_rank = get_bucket_rank(bucket1_idx);
     int bucket2_rank = get_bucket_rank(bucket2_idx);
@@ -228,166 +203,69 @@
         goto exit;
     }
 
-<<<<<<< HEAD
-    int local_bucket_idx = bucket1_local ? bucket1_idx : bucket2_idx;
-    int nonlocal_bucket_idx = bucket1_local ? bucket2_idx : bucket1_idx;
-    int nonlocal_rank = bucket1_local ? bucket2_rank : bucket1_rank;
-
-    /* Load bucket 1 nodes if local. */
-    node_t *bucket1_buckets[MERGE_SPLIT_REMOTE_CHUNK_BUCKETS];
+    /* Load bucket 1 elems if local. */
+    elem_t *bucket1_buckets = NULL;
     if (bucket1_local) {
-        for (size_t i = 0; i < chunk_buckets; i++) {
-            bucket1_buckets[i] = load_bucket(arr, bucket1_idx + i);
-            if (!bucket1_buckets[i]) {
-                handle_error_string("Error loading bucket %lu",
-                        bucket1_idx + i);
-                ret = -1;
-                for (size_t j = 0; j < i; j++) {
-                    free_bucket(bucket1_buckets[j]);
-                }
-                goto exit;
-            }
-        }
-    }
-
-    /* Load bucket 2 nodes if local. */
-    node_t *bucket2_buckets[MERGE_SPLIT_REMOTE_CHUNK_BUCKETS];
+        bucket1_buckets = arr + (bucket1_idx - local_bucket_start) * BUCKET_SIZE;
+    }
+
+    /* Load bucket 2 elems if local. */
+    elem_t *bucket2_buckets = NULL;
     if (bucket2_local) {
-        for (size_t i = 0; i < chunk_buckets; i++) {
-            bucket2_buckets[i] = load_bucket(arr, bucket2_idx + i);
-            if (!bucket2_buckets[i]) {
-                handle_error_string("Error loading bucket %lu",
-                        bucket2_idx + i);
-                ret = -1;
-                for (size_t j = 0; j < i; j++) {
-                    free_bucket(bucket2_buckets[j]);
-                }
-                goto exit_free_bucket1_buckets;
-            }
-        }
+        bucket2_buckets = arr + (bucket2_idx - local_bucket_start) * BUCKET_SIZE;
     }
 
     /* If remote, send our local buckets then receive the remote buckets from
      * the other node. */
-    if (!bucket1_local || !bucket2_local) {
-        /* Use the second half of buffer as the remote bucket buffer at offset
-         * values and the first half of the buffer as the sending buffer for
-         * local buckets. */
-        if (bucket1_local) {
-            for (size_t i = 0; i < chunk_buckets; i++) {
-                bucket2_buckets[i] =
-                    buffer + (i + chunk_buckets) * BUCKET_SIZE;
-                memcpy(buffer + i * BUCKET_SIZE, bucket1_buckets[i],
-                        sizeof(*buffer) * BUCKET_SIZE);
-            }
-=======
-    /* Load bucket 1 elems if local. */
-    elem_t *bucket1 = NULL;
-    if (bucket1_local) {
-        bucket1 = arr + (bucket1_idx - local_bucket_start) * BUCKET_SIZE;
-    }
-
-    /* Load bucket 2 elems if local. */
-    elem_t *bucket2 = NULL;
-    if (bucket2_local) {
-        bucket2 = arr + (bucket2_idx - local_bucket_start) * BUCKET_SIZE;
-    }
-
-    /* If remote, send the current count and then our local buckets. Then,
-     * receive the sent count and remote buckets from the other elem. */
-    if (!bucket1 || !bucket2) {
+    if (!bucket1_buckets || !bucket2_buckets) {
         int local_bucket_idx = bucket1_local ? bucket1_idx : bucket2_idx;
         int nonlocal_bucket_idx = bucket1_local ? bucket2_idx : bucket1_idx;
         int nonlocal_rank = bucket1_local ? bucket2_rank : bucket1_rank;
 
-        /* Post receive for remote bucket. */
-        mpi_tls_request_t bucket_request;
-        ret = mpi_tls_irecv_bytes(buffer, sizeof(*buffer) * BUCKET_SIZE,
-                nonlocal_rank, nonlocal_bucket_idx, &bucket_request);
-        if (ret) {
-            handle_error_string("Error receiving remote bucket into %d from %d",
-                    world_rank, nonlocal_rank);
-            goto exit;
-        }
-        if (bucket1) {
-            bucket2 = buffer;
->>>>>>> 15dbb77e
-        } else {
-            for (size_t i = 0; i < chunk_buckets; i++) {
-                bucket1_buckets[i] =
-                    buffer + (i + chunk_buckets) * BUCKET_SIZE;
-                memcpy(buffer + i * BUCKET_SIZE, bucket2_buckets[i],
-                        sizeof(*buffer) * BUCKET_SIZE);
-            }
-        }
-
-<<<<<<< HEAD
         /* Post receive for remote buckets. */
         mpi_tls_request_t request;
-        ret = mpi_tls_irecv_bytes(buffer + chunk_buckets * BUCKET_SIZE,
-                sizeof(*buffer) * chunk_buckets * BUCKET_SIZE, nonlocal_rank,
+        ret = mpi_tls_irecv_bytes(buffer,
+                sizeof(*buffer) * BUCKET_SIZE * chunk_buckets, nonlocal_rank,
                 nonlocal_bucket_idx, &request);
         if (ret) {
             handle_error_string(
                     "Error receiving remote buckets into %d from %d",
                     world_rank, nonlocal_rank);
-            goto exit_free_bucket2_buckets;
-        }
-
-        /* Send local buckets. */
-        ret = mpi_tls_send_bytes(buffer,
-                sizeof(*buffer) * chunk_buckets * BUCKET_SIZE, nonlocal_rank,
-=======
+            goto exit;
+        }
+        if (bucket1_buckets) {
+            bucket2_buckets = buffer;
+        } else {
+            bucket1_buckets = buffer;
+        }
+
         /* Send local bucket. */
-        ret = mpi_tls_send_bytes(
-                bucket1_local ? bucket1 : bucket2,
-                sizeof(*bucket1) * BUCKET_SIZE, nonlocal_rank,
->>>>>>> 15dbb77e
+        ret =
+            mpi_tls_send_bytes(
+                bucket1_local ? bucket1_buckets : bucket2_buckets,
+                sizeof(*bucket1_buckets) * BUCKET_SIZE, nonlocal_rank,
                 local_bucket_idx);
         if (ret) {
             handle_error_string("Error sending local buckets from %d to %d",
                     world_rank, nonlocal_rank);
-            goto exit_free_bucket2_buckets;
-        }
-
-<<<<<<< HEAD
+            goto exit;
+        }
+
         /* Wait for bucket receive. */
         ret = mpi_tls_wait(&request, MPI_TLS_STATUS_IGNORE);
         if (ret) {
             handle_error_string(
                     "Error waiting on receive for buckets into %d from %d",
                     world_rank, nonlocal_rank);
-            goto exit_free_bucket2_buckets;
-        }
-=======
-        /* Wait for count and bucket to come in. */
-        ret = mpi_tls_wait(&bucket_request, MPI_TLS_STATUS_IGNORE);
-        if (ret) {
-            handle_error_string(
-                    "Error waiting on receive for bucket into %d from %d",
-                    world_rank, nonlocal_rank);
             goto exit;
         }
-    }
-
-    /* Count number of elements with corresponding bit 1. */
-    size_t count1 = 0;
-    for (size_t i = 0; i < BUCKET_SIZE; i++) {
-        /* Obliviously increment count. */
-        count1 += ((bucket1[i].orp_id >> bit_idx) & 1) & !bucket1[i].is_dummy;
-    }
-    for (size_t i = 0; i < BUCKET_SIZE; i++) {
-        /* Obliviously increment count. */
-        count1 += ((bucket2[i].orp_id >> bit_idx) & 1) & !bucket2[i].is_dummy;
->>>>>>> 15dbb77e
     }
 
     /* Perform merge-split for each bucket. */
     for (size_t i = 0; i < chunk_buckets; i++) {
-        node_t *bucket1 = bucket1_buckets[i];
-        node_t *bucket2 = bucket2_buckets[i];
-
-<<<<<<< HEAD
+        elem_t *bucket1 = &bucket1_buckets[i];
+        elem_t *bucket2 = &bucket2_buckets[i];
+
         /* The number of elements with corresponding bit 1. */
         size_t count1 = 0;
         for (size_t j = 0; j < BUCKET_SIZE; j++) {
@@ -428,59 +306,18 @@
 
         /* Oblivious bitonic sort elements according to BIT_IDX bit of ORP
          * id. */
-        struct merge_split_swapper_aux aux = {
+        struct merge_split_ocompact_aux aux = {
             .bucket1 = bucket1,
             .bucket2 = bucket2,
             .bit_idx = bit_idx,
         };
-        o_sort_generate_swaps(BUCKET_SIZE * 2, merge_split_swapper, &aux);
+        o_compact_generate_swaps(BUCKET_SIZE * 2, merge_split_is_marked,
+                merge_split_swapper, &aux);
     }
 
     ret = 0;
 
-exit_free_bucket2_buckets:
-    /* Free bucket 2 if local. */
-    if (bucket2_local) {
-        for (size_t i = 0; i < chunk_buckets; i++) {
-            free_bucket(bucket2_buckets[i]);
-        }
-    }
-=======
-    /* Assign dummy elements. */
-    for (size_t i = 0; i < BUCKET_SIZE; i++) {
-        /* If count1 > 0 and the elem is a dummy element, set BIT_IDX bit of ORP
-         * ID and decrement count1. Else, clear BIT_IDX bit of ORP ID. */
-        bucket1[i].orp_id &= ~(bucket1[i].is_dummy << bit_idx);
-        bucket1[i].orp_id |= ((bool) count1 & bucket1[i].is_dummy) << bit_idx;
-        count1 -= (bool) count1 & bucket1[i].is_dummy;
-    }
-    for (size_t i = 0; i < BUCKET_SIZE; i++) {
-        /* If count1 > 0 and the elem is a dummy element, set BIT_IDX bit of ORP
-         * ID and decrement count1. Else, clear BIT_IDX bit of ORP ID. */
-        bucket2[i].orp_id &= ~(bucket2[i].is_dummy << bit_idx);
-        bucket2[i].orp_id |= ((bool) count1 & bucket2[i].is_dummy) << bit_idx;
-        count1 -= (bool) count1 & bucket2[i].is_dummy;
-    }
-
-    /* Oblivious bitonic sort elements according to BIT_IDX bit of ORP id. */
-    struct merge_split_ocompact_aux aux = {
-        .bucket1 = bucket1,
-        .bucket2 = bucket2,
-        .bit_idx = bit_idx,
-    };
-    o_compact_generate_swaps(BUCKET_SIZE * 2, merge_split_is_marked, merge_split_swapper, &aux);
->>>>>>> 15dbb77e
-
-exit_free_bucket1_buckets:
-    /* Free bucket 1 if local. */
-    if (bucket1_local) {
-        for (size_t i = 0; i < chunk_buckets; i++) {
-            free_bucket(bucket1_buckets[i]);
-        }
-    }
-
 exit:
-
     return ret;
 }
 
@@ -493,7 +330,7 @@
  *         bucket_start += bucket_stride) {
  *     for (size_t bucket = bucket_start;
  *             bucket < bucket_start + bucket_stride / 2;
- *             bucket += MERGE_SPLIT_REMOTE_CHUNK_BUCKETS) {
+ *             bucket += SWAP_CHUNK_BUCKETS) {
  *         ...
  *     }
  * }
@@ -520,33 +357,22 @@
     size_t bucket_stride = args->bucket_stride;
     size_t bucket_offset = args->bucket_offset;
     size_t num_buckets = args->num_buckets;
-    int ret;
-
-<<<<<<< HEAD
-    if (args->bit_idx % 2 == 1) {
-        idx = args->num_buckets / args->chunk_buckets / 2 - idx - 1;
-    }
-
-    size_t bucket = (idx * args->chunk_buckets)
-            % (args->bucket_stride / 2)
-        + (idx * args->chunk_buckets) / (args->bucket_stride / 2)
-            * args->bucket_stride
-        + args->bucket_offset;
-    size_t other_bucket = bucket + args->bucket_stride / 2;
+    size_t chunk_buckets = args->chunk_buckets;
+    int ret;
+
+    if (bit_idx % 2 == 1) {
+        idx = num_buckets / chunk_buckets / 2 - idx - 1;
+    }
+
+    size_t bucket = (idx * chunk_buckets)
+            % (bucket_stride / 2)
+        + (idx * chunk_buckets) / (bucket_stride / 2)
+            * bucket_stride
+        + bucket_offset;
+    size_t other_bucket = bucket + bucket_stride / 2;
     ret =
-        merge_split_chunk(args->arr, bucket, other_bucket, args->bit_idx,
-                args->chunk_buckets);
-=======
-    if (bit_idx % 2 == 1) {
-        bucket_idx = num_buckets / 2 - bucket_idx - 1;
-    }
-
-    size_t bucket =
-        bucket_idx % (bucket_stride / 2)
-            + bucket_idx / (bucket_stride / 2) * bucket_stride + bucket_offset;
-    size_t other_bucket = bucket + bucket_stride / 2;
-    ret = merge_split(arr, bucket, other_bucket, bit_idx);
->>>>>>> 15dbb77e
+        merge_split_chunk(arr, bucket, other_bucket, bit_idx,
+                chunk_buckets);
     if (ret) {
         handle_error_string(
                 "Error in merge split with indices %lu and %lu\n", bucket,
@@ -580,6 +406,7 @@
     }
     for (size_t bit_idx = 0; bit_idx < num_levels; bit_idx++) {
         size_t bucket_stride = 2u << bit_idx;
+        size_t chunk_buckets = MIN(bucket_stride / 2, SWAP_CHUNK_BUCKETS);
 
         /* Create iterative task for merge split. */
         struct merge_split_idx_args args = {
@@ -588,13 +415,14 @@
             .bucket_stride = bucket_stride,
             .bucket_offset = bucket_start,
             .num_buckets = num_buckets,
+            .chunk_buckets = chunk_buckets,
         };
         struct thread_work work = {
             .type = THREAD_WORK_ITER,
             .iter = {
                 .func = merge_split_idx,
                 .arg = &args,
-                .count = num_buckets / 2,
+                .count = num_buckets / chunk_buckets / 2,
             },
         };
         thread_work_push(&work);
@@ -739,6 +567,7 @@
             /* This was a send request. */
 
             size_t our_send_idx =
+
                 __atomic_fetch_add(&send_idxs[index], world_size,
                         __ATOMIC_RELAXED);
             if (our_send_idx < num_local_buckets) {
@@ -848,17 +677,6 @@
 int bucket_sort(elem_t *arr, size_t length, size_t num_threads) {
     int ret;
 
-<<<<<<< HEAD
-    if (num_threads * MERGE_SPLIT_REMOTE_CHUNK_BUCKETS * 2 > CACHE_ASSOCIATIVITY) {
-        handle_error_string(
-                "Too many threads for the current associativity and MERGE_SPLIT_REMOTE_CHUNK_BUCKETS; max is %d\n",
-                CACHE_ASSOCIATIVITY / MERGE_SPLIT_REMOTE_CHUNK_BUCKETS / 2);
-        ret = -1;
-        goto exit;
-    }
-
-=======
->>>>>>> 15dbb77e
     total_length = length;
 
     size_t src_local_start = total_length * world_rank / world_size;
@@ -897,56 +715,6 @@
         ret = errno;
         goto exit;
     }
-<<<<<<< HEAD
-#endif /* DISTRIBUTED_SGX_SORT_BENCHMARK */
-
-    /* Run merge-split as part of a butterfly network. This is modified from
-     * the paper, since all merge-split operations will be constrained to the
-     * same buckets of memory. */
-
-    /* Merge the first log2(BUF_SIZE) levels going by chunks of BUF_SIZE, since
-     * all BUF_SIZE buckets in a given chunk can be kept in the cache. For
-     * example, instead of merging 0-1, 2-3, 4-5, 6-7, 0-2, 1-3, 4-6, 5-7, we
-     * might do 0-1, 2-3, 0-2, 1-3 with a BUF_SIZE of 4. */
-    size_t num_chunked_buckets = MIN(CACHE_BUCKETS, num_buckets);
-    size_t num_chunked_levels = log2li(num_chunked_buckets);
-    for (size_t chunk_start = 0; chunk_start < num_buckets;
-            chunk_start += CACHE_BUCKETS) {
-        for (size_t bit_idx = 0; bit_idx < num_chunked_levels; bit_idx++) {
-            size_t bucket_stride = 2u << bit_idx;
-            size_t chunk_buckets =
-                MIN(bucket_stride / 2, MERGE_SPLIT_REMOTE_CHUNK_BUCKETS);
-
-            /* Create iterative task for merge split. */
-            struct merge_split_idx_args args = {
-                .arr = buf,
-                .bit_idx = bit_idx,
-                .bucket_stride = bucket_stride,
-                .bucket_offset = chunk_start,
-                .num_buckets = num_chunked_buckets,
-                .chunk_buckets = chunk_buckets,
-            };
-            struct thread_work work = {
-                .type = THREAD_WORK_ITER,
-                .iter = {
-                    .func = merge_split_idx,
-                    .arg = &args,
-                    .count = num_chunked_buckets / chunk_buckets / 2,
-                },
-            };
-            thread_work_push(&work);
-
-            thread_work_until_empty();
-
-            /* Get work from others. */
-            thread_wait(&work);
-            ret = args.ret;
-            if (ret) {
-                handle_error_string("Error in merge split range at level %lu",
-                        bit_idx);
-                goto exit;
-=======
->>>>>>> 15dbb77e
 
     size_t route_levels1 = log2ll(world_size);
     ret = bucket_route(buf, route_levels1, 0);
@@ -955,45 +723,6 @@
         goto exit;
     }
 
-<<<<<<< HEAD
-    /* Merge split remaining levels, when chunks of BUF_SIZE buckets can't all
-     * be kept in the cache. */
-    for (size_t bit_idx = num_chunked_levels; 2u << bit_idx <= num_buckets;
-            bit_idx++) {
-        size_t bucket_stride = 2u << bit_idx;
-        size_t chunk_buckets =
-            MIN(bucket_stride / 2, MERGE_SPLIT_REMOTE_CHUNK_BUCKETS);
-
-        /* Create iterative task for merge split. */
-        struct merge_split_idx_args args = {
-            .arr = buf,
-            .bit_idx = bit_idx,
-            .bucket_stride = bucket_stride,
-            .bucket_offset = 0,
-            .num_buckets = num_buckets,
-            .chunk_buckets = chunk_buckets,
-        };
-        struct thread_work work = {
-            .type = THREAD_WORK_ITER,
-            .iter = {
-                .func = merge_split_idx,
-                .arg = &args,
-                .count = num_buckets / chunk_buckets / 2,
-            },
-        };
-        thread_work_push(&work);
-
-        thread_work_until_empty();
-
-        /* Get work from others. */
-        thread_wait(&work);
-        ret = args.ret;
-        if (ret) {
-            handle_error_string("Error in merge split range at level %lu",
-                    bit_idx);
-            goto exit;
-        }
-=======
     /* Distributed bucket routing. */
     for (int i = 0; i < world_size; i++) {
         send_idxs[i] = (i - local_bucket_start % world_size) % world_size;
@@ -1020,7 +749,6 @@
     if (ret) {
         handle_error_string("Error distributing elements in butterfly network");
         goto exit;
->>>>>>> 15dbb77e
     }
 
     size_t route_levels2 = log2ll(num_local_buckets);
