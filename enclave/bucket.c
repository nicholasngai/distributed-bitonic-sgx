#include "enclave/bucket.h"
#include <errno.h>
#include <string.h>
#include <stddef.h>
#include <stdio.h>
#include <stdlib.h>
#include <threads.h>
#ifdef DISTRIBUTED_SGX_SORT_BENCHMARK
#include <time.h>
#endif /* DISTRIBUTED_SGX_SORT_BENCHMARK */
#include <liboblivious/algorithms.h>
#include <liboblivious/primitives.h>
#include "common/crypto.h"
#include "common/defs.h"
#include "common/elem_t.h"
#include "common/error.h"
#include "common/util.h"
#include "enclave/mpi_tls.h"
#include "enclave/nonoblivious.h"
#include "enclave/parallel_enc.h"
#include "enclave/threading.h"

static size_t total_length;

/* Thread-local buffer used for generic operations. */
static thread_local elem_t *buffer;

static int get_bucket_rank(size_t bucket) {
    size_t num_buckets =
        MAX(next_pow2l(total_length) * 2 / BUCKET_SIZE,
                (size_t) world_size * 2);
    return bucket * world_size / num_buckets;
}

static size_t get_local_bucket_start(int rank) {
    size_t num_buckets =
        MAX(next_pow2l(total_length) * 2 / BUCKET_SIZE,
                (size_t) world_size * 2);
    return (rank * num_buckets + world_size - 1) / world_size;
}

/* Initialization and deinitialization. */

int bucket_init(void) {
    /* Allocate buffer. */
    buffer = malloc(BUCKET_SIZE * 2 * sizeof(*buffer));
    if (!buffer) {
        perror("Error allocating buffer");
        goto exit;
    }

    return 0;

exit:
    return -1;
}

void bucket_free(void) {
    /* Free resources. */
    free(buffer);
}

/* Bucket sort. */

struct assign_random_id_args {
    const elem_t *arr;
    elem_t *out;
    size_t length;
    size_t src_start_idx;
    size_t result_start_idx;
    elem_t *dummy_elem;
    int ret;
};
static void assign_random_id(void *args_, size_t i) {
    struct assign_random_id_args *args = args_;
    int ret;

    if (i % 2 == 0 && i < args->length * 2) {
        /* Copy elem from index i / 2 and assign ORP ID. */
        memcpy(&args->out[i], &args->arr[i / 2], sizeof(args->out[i]));
        ret = rand_read(&args->out[i].orp_id, sizeof(args->out[i].orp_id));
        if (ret) {
            handle_error_string("Error assigning random ID to elem %lu",
                    i + args->result_start_idx);
            goto exit;
        }
        args->out[i].is_dummy = false;
    } else {
        /* Use dummy elem. */
        args->out[i].is_dummy = true;
    }

    ret = 0;

exit:
    if (ret) {
        int expected = 0;
        __atomic_compare_exchange_n(&args->ret, &expected, ret,
                false, __ATOMIC_RELEASE, __ATOMIC_RELAXED);
    }
}

/* Assigns random ORP IDs to the encrypted elems, whose first element is
 * encrypted with index SRC_START_IDX, in ARR and distributes them evenly over
 * the 2 * LENGTH elements in OUT, re-encrypting them according to
 * RESULT_START_IDX. Thus, ARR is assumed to be at least
 * 2 * MAX(LENGTH, BUCKET_SIZE) bytes. The result is an array with real elements
 * interspersed with dummy elements. */
// TODO Can we do the first bucket assignment scan while generating these?
static int assign_random_ids_and_spread(const elem_t *arr, void *out,
        size_t length, size_t src_start_idx, size_t result_start_idx) {
    int ret;

    elem_t dummy_elem;
    memset(&dummy_elem, '\0', sizeof(dummy_elem));
    dummy_elem.is_dummy = true;

    struct assign_random_id_args args = {
        .arr = arr,
        .out = out,
        .length = length,
        .src_start_idx = src_start_idx,
        .result_start_idx = result_start_idx,
        .dummy_elem = &dummy_elem,
        .ret = 0,
    };
    struct thread_work work = {
        .type = THREAD_WORK_ITER,
        .iter = {
            .func = assign_random_id,
            .arg = &args,
            .count = MAX(length, BUCKET_SIZE) * 2,
        },
    };
    thread_work_push(&work);
    thread_work_until_empty();
    thread_wait(&work);
    ret = args.ret;
    if (ret) {
        handle_error_string("Error assigning random ids");
        goto exit;
    }

exit:
    return ret;
}

struct merge_split_ocompact_aux {
    elem_t *bucket1;
    elem_t *bucket2;
    size_t bit_idx;
};

static bool merge_split_is_marked(size_t index, void *aux_) {
    /* The element is marked if the BIT_IDX'th bit of the ORP ID of the element
     * is set to 0. */
    struct merge_split_ocompact_aux *aux = aux_;
    elem_t *elem =
        &(index < BUCKET_SIZE ? aux->bucket1 : aux->bucket2)[index % BUCKET_SIZE];
    return !((elem->orp_id >> aux->bit_idx) & 1);
}

static void merge_split_swapper(size_t a, size_t b, bool should_swap, void *aux_) {
    struct merge_split_ocompact_aux *aux = aux_;
    elem_t *elem_a =
        &(a < BUCKET_SIZE ? aux->bucket1 : aux->bucket2)[a % BUCKET_SIZE];
    elem_t *elem_b =
        &(b < BUCKET_SIZE ? aux->bucket1 : aux->bucket2)[b % BUCKET_SIZE];
    o_memswap(elem_a, elem_b, sizeof(*elem_a), should_swap);
}

/* Merge BUCKET1 and BUCKET2 and split such that BUCKET1 contains all elements
 * corresponding with bit 0 and BUCKET2 contains all elements corresponding with
 * bit 1, with the bit given by the bit in BIT_IDX of the elems' ORP IDs. Note
 * that this is a modified version of the merge-split algorithm from the paper,
 * since the elements are swapped in-place rather than being swapped between
 * different buckets on different layers. */
static int merge_split(elem_t *arr, size_t bucket1_idx, size_t bucket2_idx,
        size_t bit_idx) {
    int ret = -1;
    int bucket1_rank = get_bucket_rank(bucket1_idx);
    int bucket2_rank = get_bucket_rank(bucket2_idx);
    bool bucket1_local = bucket1_rank == world_rank;
    bool bucket2_local = bucket2_rank == world_rank;
    size_t local_bucket_start = get_local_bucket_start(world_rank);

    /* If both buckets are remote, ignore this merge-split. */
    if (!bucket1_local && !bucket2_local) {
        ret = 0;
        goto exit;
    }

    int local_bucket_idx = bucket1_local ? bucket1_idx : bucket2_idx;
    int nonlocal_bucket_idx = bucket1_local ? bucket2_idx : bucket1_idx;
    int nonlocal_rank = bucket1_local ? bucket2_rank : bucket1_rank;

    /* Load bucket 1 elems if local. */
    elem_t *bucket1;
    if (bucket1_local) {
        bucket1 = arr + (bucket1_idx - local_bucket_start) * BUCKET_SIZE;
    }

    /* Load bucket 2 elems if local. */
    elem_t *bucket2;
    if (bucket2_local) {
        bucket2 = arr + (bucket2_idx - local_bucket_start) * BUCKET_SIZE;
    }

    /* The number of elements with corresponding bit 1. */
    size_t count1 = 0;

    /* Count number of elements with corresponding bit 1 for local buckets. */
    if (bucket1_local) {
        for (size_t i = 0; i < BUCKET_SIZE; i++) {
            /* Obliviously increment count. */
            count1 +=
                ((bucket1[i].orp_id >> bit_idx) & 1) & !bucket1[i].is_dummy;
        }
    }
    if (bucket2_local) {
        for (size_t i = 0; i < BUCKET_SIZE; i++) {
            /* Obliviously increment count. */
            count1 +=
                ((bucket2[i].orp_id >> bit_idx) & 1) & !bucket2[i].is_dummy;
        }
    }

    /* If remote, send the current count and then our local buckets. Then,
     * receive the sent count and remote buckets from the other elem. */
    if (!bucket1_local || !bucket2_local) {
        /* Post receive for count. */
        mpi_tls_request_t count_request;
        size_t remote_count1;
        ret = mpi_tls_irecv_bytes(&remote_count1, sizeof(remote_count1),
                nonlocal_rank, nonlocal_bucket_idx, &count_request);
        if (ret) {
            handle_error_string("Error receiving count1 into %d from %d",
                    world_rank, nonlocal_rank);
            goto exit;
        }

        /* Post receive for remote bucket. */
        mpi_tls_request_t bucket_request;
        ret = mpi_tls_irecv_bytes(buffer, sizeof(*buffer) * BUCKET_SIZE,
                nonlocal_rank, nonlocal_bucket_idx, &bucket_request);
        if (ret) {
            handle_error_string("Error receiving remote bucket into %d from %d",
                    world_rank, nonlocal_rank);
            goto exit;
        }
        if (bucket1_local) {
            bucket2 = buffer;
        } else {
            bucket1 = buffer;
        }

        /* Send count. */
        ret = mpi_tls_send_bytes(&count1, sizeof(count1), nonlocal_rank,
                local_bucket_idx);
        if (ret) {
            handle_error_string("Error sending count1 from %d to %d",
                    world_rank, nonlocal_rank);
            goto exit;
        }

        /* Send local bucket. */
        ret = mpi_tls_send_bytes(
                bucket1_local ? bucket1 : bucket2,
                sizeof(*bucket1) * BUCKET_SIZE, nonlocal_rank,
                local_bucket_idx);
        if (ret) {
            handle_error_string("Error sending local bucket from %d to %d",
                    world_rank, nonlocal_rank);
            goto exit;
        }

        /* Wait for count and bucket to come in. */
        ret = mpi_tls_wait(&count_request, MPI_TLS_STATUS_IGNORE);
        if (ret) {
            handle_error_string(
                    "Error waiting on receive for count1 into %d from %d",
                    world_rank, nonlocal_rank);
            goto exit;
        }
        ret = mpi_tls_wait(&bucket_request, MPI_TLS_STATUS_IGNORE);
        if (ret) {
            handle_error_string(
                    "Error waiting on receive for bucket into %d from %d",
                    world_rank, nonlocal_rank);
            goto exit;
        }

        /* Add the received remote count to the local count to arrive at the
         * total for both buckets. */
        count1 += remote_count1;
    }

    /* There are count1 elements with bit 1, so we need to assign BUCKET_SIZE -
     * count1 dummy elements to have bit 1, with the remaining dummy elements
     * assigned with bit 0. */
    count1 = BUCKET_SIZE - count1;

    /* Assign dummy elements. */
    for (size_t i = 0; i < BUCKET_SIZE; i++) {
        /* If count1 > 0 and the elem is a dummy element, set BIT_IDX bit of ORP
         * ID and decrement count1. Else, clear BIT_IDX bit of ORP ID. */
        bucket1[i].orp_id &= ~(bucket1[i].is_dummy << bit_idx);
        bucket1[i].orp_id |= ((bool) count1 & bucket1[i].is_dummy) << bit_idx;
        count1 -= (bool) count1 & bucket1[i].is_dummy;
    }
    for (size_t i = 0; i < BUCKET_SIZE; i++) {
        /* If count1 > 0 and the elem is a dummy element, set BIT_IDX bit of ORP
         * ID and decrement count1. Else, clear BIT_IDX bit of ORP ID. */
        bucket2[i].orp_id &= ~(bucket2[i].is_dummy << bit_idx);
        bucket2[i].orp_id |= ((bool) count1 & bucket2[i].is_dummy) << bit_idx;
        count1 -= (bool) count1 & bucket2[i].is_dummy;
    }

    /* Oblivious bitonic sort elements according to BIT_IDX bit of ORP id. */
    struct merge_split_ocompact_aux aux = {
        .bucket1 = bucket1,
        .bucket2 = bucket2,
        .bit_idx = bit_idx,
    };
    o_compact_generate_swaps(BUCKET_SIZE * 2, merge_split_is_marked, merge_split_swapper, &aux);

    ret = 0;

exit:

    return ret;
}

/* Performs the merge_split operation over a starting bucket specified by an
 * index. The BUCKET_IDX parameter is just a way of dividing work between
 * threads. Iterating from 0 to NUM_BUCKETS / 2 when BUCKET_OFFSET == 0 is
 * equivalent to
 *
 * for (size_t bucket_start = 0; bucket_start < num_buckets;
 *         bucket_start += bucket_stride) {
 *     for (size_t bucket = bucket_start;
 *             bucket < bucket_start + bucket_stride / 2; bucket++) {
 *         ...
 *     }
 * }
 *
 * but with easier task generation. The loop goes backwards if BIT_IDX is odd,
 * since this hits buckets that were most recently loaded into the decrypted
 * bucket cache. BUCKET_OFFSET is used for chunking so that we can reuse this
 * function at different starting points for different chunks. */
struct merge_split_idx_args {
    elem_t *arr;
    size_t bit_idx;
    size_t bucket_stride;
    size_t bucket_offset;
    size_t num_buckets;

    int ret;
};
static void merge_split_idx(void *args_, size_t bucket_idx) {
    struct merge_split_idx_args *args = args_;
    int ret;

    if (args->bit_idx % 2 == 1) {
        bucket_idx = args->num_buckets / 2 - bucket_idx - 1;
    }

    size_t bucket = bucket_idx % (args->bucket_stride / 2)
        + bucket_idx / (args->bucket_stride / 2) * args->bucket_stride
        + args->bucket_offset;
    size_t other_bucket = bucket + args->bucket_stride / 2;
    ret = merge_split(args->arr, bucket, other_bucket, args->bit_idx);
    if (ret) {
        handle_error_string(
                "Error in merge split with indices %lu and %lu\n", bucket,
                other_bucket);
        goto exit;
    }

exit:
    if (ret) {
        __atomic_compare_exchange_n(&args->ret, &ret, 0, false,
                __ATOMIC_RELAXED, __ATOMIC_RELAXED);
    }
}

/* Run merge-split as part of a butterfly network, routing based on
 * ORP_ID[START_BIT_IDX:START_BIT_IDX + NUM_LEVELS - 1]. This is modified from
 * the paper, since all merge-split operations will be constrained to the same
 * buckets of memory. */
static int bucket_route(elem_t *arr, size_t num_levels, size_t start_bit_idx) {
    size_t num_buckets = get_local_bucket_start(world_size);
    int ret;

    for (size_t bit_idx = 0; bit_idx < num_levels; bit_idx++) {
        size_t bucket_stride = 2u << bit_idx;

        /* Create iterative task for merge split. */
        struct merge_split_idx_args args = {
            .arr = arr,
            .bit_idx = start_bit_idx + bit_idx,
            .bucket_stride = bucket_stride,
            .bucket_offset = 0,
            .num_buckets = num_buckets,
        };
        struct thread_work work = {
            .type = THREAD_WORK_ITER,
            .iter = {
                .func = merge_split_idx,
                .arg = &args,
                .count = num_buckets / 2,
            },
        };
        thread_work_push(&work);

        thread_work_until_empty();

        /* Get work from others. */
        thread_wait(&work);
        ret = args.ret;
        if (ret) {
            handle_error_string("Error in merge split range at level %lu",
                    bit_idx);
            goto exit;
        }
    }

exit:
    return ret;
}

/* Distribute and receive elements from buckets in ARR to buckets in OUT.
 * Bucket i is sent to enclave i % E. */
static int distributed_bucket_route(elem_t *arr, void *out_) {
    unsigned char *out = out_;
    size_t local_bucket_start = get_local_bucket_start(world_rank);
    size_t num_local_buckets =
        get_local_bucket_start(world_rank + 1) - local_bucket_start;
    int ret;

    mpi_tls_request_t requests[world_size];
    size_t request_idxs[world_size];

    if (world_size == 1) {
        memcpy(out, arr, num_local_buckets * BUCKET_SIZE * sizeof(*out));
        ret = 0;
        goto exit;
    }

    elem_t *buf = malloc(BUCKET_SIZE * 2 * sizeof(*buf));
    if (!buf) {
        handle_error_string("Error allocating buffer");
        ret = errno;
        goto exit;
    }

    /* Send and receive buckets according to the rules above. Note that we are
     * iterating by enclave instead of by bucket. */
    size_t num_requests = 0;
    request_idxs[world_rank] = 0;
    for (size_t i = 0; i < (size_t) world_size; i++) {
        requests[i].type = MPI_TLS_NULL;
    }
    for (size_t i = 0; i < MIN(num_local_buckets, (size_t) world_size); i++) {
        int rank = (world_rank * num_local_buckets + i) % world_size;
        if (rank == world_rank) {
            /* Copy our own buckets to the output, if any. */
            for (size_t j = i; j < num_local_buckets; j += world_size) {
                memcpy(out + request_idxs[rank] * BUCKET_SIZE,
                        arr + j * BUCKET_SIZE, BUCKET_SIZE * sizeof(*out));
                request_idxs[rank]++;
            }
        } else {
            /* Post a send request to the remote rank containing the first
             * bucket. */
            request_idxs[rank] = i;
            elem_t *bucket = arr + request_idxs[rank] * BUCKET_SIZE;

            ret = mpi_tls_isend_bytes(bucket, BUCKET_SIZE * sizeof(*bucket),
                    rank, BUCKET_DISTRIBUTE_MPI_TAG, &requests[rank]);
            if (ret) {
                handle_error_string("Error sending bucket %lu to %d from %d",
                        request_idxs[rank] + local_bucket_start, rank,
                        world_rank);
                goto exit_free_buf;
            }
            num_requests++;
        }
    }

    /* Post a receive request for the current bucket. */
    ret =
        mpi_tls_irecv_bytes(buf, BUCKET_SIZE * sizeof(*buf),
                MPI_TLS_ANY_SOURCE, BUCKET_DISTRIBUTE_MPI_TAG,
                &requests[world_rank]);
    if (ret) {
        handle_error_string("Error posting receive into %d", world_rank);
        goto exit_free_buf;
    }
    num_requests++;

    while (num_requests) {
        size_t index;
        mpi_tls_status_t status;
        ret = mpi_tls_waitany(world_size, requests, &index, &status);
        if (ret) {
            handle_error_string("Error waiting on requests");
            goto exit_free_buf;
        }

        if (index == (size_t) world_rank) {
            /* This was the receive request. */

            /* Write the received bucket out. */
            memcpy(out + request_idxs[index] * BUCKET_SIZE, buf,
                    BUCKET_SIZE * sizeof(*out));
            request_idxs[index]++;

            if (request_idxs[index] < num_local_buckets) {
                /* Post receive for the next bucket. */
                ret =
                    mpi_tls_irecv_bytes(buf, BUCKET_SIZE * sizeof(*buf),
                            MPI_TLS_ANY_SOURCE, BUCKET_DISTRIBUTE_MPI_TAG,
                            &requests[index]);
                if (ret) {
                    handle_error_string("Error posting receive into %d",
                            (int) index);
                    goto exit_free_buf;
                }
            } else {
                /* Nullify the receiving request. */
                requests[index].type = MPI_TLS_NULL;
                num_requests--;
            }
        } else {
            /* This was a send request. */

            request_idxs[index] += world_size;

            if (request_idxs[index] < num_local_buckets) {
                elem_t *bucket = arr + request_idxs[index] * BUCKET_SIZE;

                ret =
                    mpi_tls_isend_bytes(bucket, BUCKET_SIZE * sizeof(*bucket),
                            index, BUCKET_DISTRIBUTE_MPI_TAG, &requests[index]);
                if (ret) {
                    handle_error_string(
                            "Error sending bucket %lu from %d to %d",
                            request_idxs[index] + local_bucket_start,
                            world_rank, (int) index);
                    goto exit_free_buf;
                }
            } else {
                /* Nullify the sending request. */
                requests[index].type = MPI_TLS_NULL;
                num_requests--;
            }
        }
    }

exit_free_buf:
    free(buf);
exit:
    return ret;
}

/* Compares elements first by sorting real elements before dummy elements, and
 * then by their ORP ID. */
static int permute_comparator(const void *a_, const void *b_,
        void *aux UNUSED) {
    const elem_t *a = a_;
    const elem_t *b = b_;
    return (a->is_dummy - b->is_dummy) * 2
        + ((a->orp_id > b->orp_id) - (a->orp_id < b->orp_id));
}

/* Permutes the real elements in the bucket by sorting according to all bits of
 * the ORP ID. This is valid because the bin assignment used the lower bits of
 * the ORP ID, leaving the upper bits free for comparison and permutation within
 * the bin.  The elems are then written sequentially to ARR[*COMPRESS_IDX], and
 * *COMPRESS_IDX is incremented. The elems receive new random ORP IDs. The first
 * element is assumed to have START_IDX for the purposes of decryption. */
struct permute_and_compress_args {
    elem_t *arr;
    elem_t *out;
    size_t start_idx;
    size_t *compress_idx;
    int ret;
};
static void permute_and_compress(void *args_, size_t bucket_idx) {
    struct permute_and_compress_args *args = args_;
    int ret;

    o_sort(args->arr + bucket_idx * BUCKET_SIZE, BUCKET_SIZE,
            sizeof(*args->arr), permute_comparator, NULL);

    /* Assign random ORP IDs and Count real elements. */
    size_t num_real_elems = 0;
    for (size_t i = 0; i < BUCKET_SIZE; i++) {
        /* If this is a dummy element, break out of the loop. All real elements
         * are sorted before the dummy elements at this point. This
         * non-oblivious comparison is fine since it's fine to leak how many
         * elements end up in each bucket. */
        if (args->arr[bucket_idx * BUCKET_SIZE + i].is_dummy) {
            num_real_elems = i;
            break;
        }

        /* Assign random ORP ID. */
        ret =
            rand_read(&args->arr[bucket_idx * BUCKET_SIZE + i].orp_id,
                    sizeof(buffer[i].orp_id));
        if (ret) {
            handle_error_string("Error assigning random ID to %lu",
                    bucket_idx * BUCKET_SIZE + args->start_idx);
            goto exit;
        }
    }

    /* Fetch the next index to copy to. */
    size_t out_idx =
        __atomic_fetch_add(args->compress_idx, num_real_elems,
                __ATOMIC_RELAXED);

    /* Copy the elements to the output. */
    memcpy(args->out + out_idx, args->arr + bucket_idx * BUCKET_SIZE,
            num_real_elems * sizeof(*args->out));

exit:
    if (ret) {
        int expected = 0;
        __atomic_compare_exchange_n(&args->ret, &expected, ret, false,
                __ATOMIC_RELEASE, __ATOMIC_RELAXED);
    }
}

<<<<<<< HEAD
/* Compares elements by the tuple (key, ORP ID). The check for the ORP ID must
 * always be run (it must be oblivious whether the comparison result is based on
 * the key or on the ORP ID), since we leak info on duplicate keys otherwise. */
static int mergesort_comparator(const void *a_, const void *b_) {
    const elem_t *a = a_;
    const elem_t *b = b_;
    int comp_key = (a->key > b->key) - (a->key < b->key);
    int comp_orp_id = (a->orp_id > b->orp_id) - (a->orp_id < b->orp_id);
    return (comp_key << 1) + comp_orp_id;
}

/* Non-oblivoius sorting. */

#define BUF_SIZE (BUCKET_SIZE * 2)

/* Sort ARR[RUN_IDX * BUF_SIZE] to ARR[MIN((RUN_IDX + 1), LENGTH)]. The results
 * will be stored in the same * location as the inputs. */
struct mergesort_first_pass_args {
    elem_t *arr;
    size_t length;
};
static void mergesort_first_pass(void *args_, size_t run_idx) {
    struct mergesort_first_pass_args *args = args_;

    size_t run_start = run_idx * BUF_SIZE;
    size_t run_length = MIN(args->length - run_start, BUF_SIZE);

    /* Sort using libc quicksort. */
    qsort(args->arr + run_start, run_length, sizeof(*args->arr),
            mergesort_comparator);
}

/* Merge each BUF_SIZE runs of length RUN_LENGTH starting at element
 * ARR[RUN_IDX * RUN_LENGTH * BUF_SIZE] and writing them to a single run of
 * length RUN_LENGTH * BUF_SIZE at OUT[RUN_IDX * RUN_LENGTH * BUF_SIZE]. If
 * LENGTH - RUN_IDX * RUN_LENGTH * BUF_SIZE is less than RUN_LENGTH * BUF_SIZE,
 * then the number of runs is reduced, and the last run is truncated. */
struct mergesort_pass_args {
    elem_t *input;
    elem_t *output;
    size_t length;
    size_t run_length;
    int ret;
};
static void mergesort_pass(void *args_, size_t run_idx) {
    struct mergesort_pass_args *args = args_;
    int ret;

    /* Compute the current run length and start. */
    size_t run_start = run_idx * args->run_length * BUF_SIZE;
    size_t num_runs =
        MIN(CEIL_DIV(args->length - run_start, args->run_length), BUF_SIZE);

    /* Create index buffer. */
    size_t *merge_indices = malloc(num_runs * sizeof(*merge_indices));
    if (!merge_indices) {
        perror("Allocate merge index buffer");
        ret = errno;
        goto exit;
    }
    memset(merge_indices, '\0', num_runs * sizeof(*merge_indices));

    /* Merge the runs in the buffer and encrypt to the output array.
     * Nodes for which we have reach the end of the array are marked as
     * a dummy element, so we continue until all elems in buffer are
     * dummy elems. */
    size_t output_idx = 0;
    bool all_done;
    do {
        /* Scan for lowest elem. */
        // TODO Use a heap?
        size_t lowest_run;
        size_t lowest_idx;
        all_done = true;
        for (size_t j = 0; j < num_runs; j++) {
            size_t run_idx = j * args->run_length + merge_indices[j];

            if (merge_indices[j] >= args->run_length
                    || run_start + run_idx >= args->length) {
                continue;
            }
            if (all_done
                    || mergesort_comparator(&args->input[run_start + run_idx],
                        &args->input[run_start + lowest_idx]) < 0) {
                lowest_run = j;
                lowest_idx = run_idx;
            }
            all_done = false;
        }

        /* Break out of loop if all done. */
        if (all_done) {
            continue;
        }

        /* Copy lowest elem to output. */
        memcpy(&args->output[run_start + output_idx],
                &args->input[run_start + lowest_idx], sizeof(*args->input));
        merge_indices[lowest_run]++;
        output_idx++;
    } while (!all_done);

    ret = 0;

    free(merge_indices);
exit:
    if (ret) {
        __atomic_compare_exchange_n(&args->ret, &ret, 0, false,
                __ATOMIC_RELAXED, __ATOMIC_RELAXED);
    }
    ;
}

/* Non-oblivious sort. Based on an external mergesort algorithm. */
static int mergesort(elem_t *arr, elem_t *out, size_t length) {
    int ret;

    /* Start by sorting runs of BUF_SIZE. */
    struct mergesort_first_pass_args args = {
        .arr = arr,
        .length = length,
    };
    struct thread_work work = {
        .type = THREAD_WORK_ITER,
        .iter = {
            .func = mergesort_first_pass,
            .arg = &args,
            .count = CEIL_DIV(length, BUF_SIZE),
        },
    };
    thread_work_push(&work);
    thread_work_until_empty();
    thread_wait(&work);

    /* Merge runs of increasing length in a BUF_SIZE-way merge by reading the
     * next smallest element of run i into buffer[i], then merging and
     * encrypting to the output buffer. */
    elem_t *input = arr;
    elem_t *output = out;
    for (size_t run_length = BUF_SIZE; run_length < length;
            run_length *= BUF_SIZE) {
        /* BUF_SIZE-way merge. */
        struct mergesort_pass_args args = {
            .input = input,
            .output = output,
            .length = length,
            .run_length = run_length,
        };
        struct thread_work work = {
            .type = THREAD_WORK_ITER,
            .iter = {
                .func = mergesort_pass,
                .arg = &args,
                .count = CEIL_DIV(length, run_length * BUF_SIZE),
            },
        };
        thread_work_push(&work);
        thread_work_until_empty();
        thread_wait(&work);
        ret = args.ret;
        if (ret) {
            handle_error_string("Error in run-length %lu merges of mergesort",
                    run_length);
            goto exit;
        }

        /* Swap the input and output arrays. */
        elem_t *temp = input;
        input = output;
        output = temp;
    }

    /* If the final merging output (now the input since it would have been
     * swapped) isn't the output parameter, copy to the right place. */
    if (input != out) {
        memcpy(out, input, length * sizeof(*out));
    }

    ret = 0;

exit:
    return ret;
}

struct sample {
    uint64_t key;
    uint64_t orp_id;
};

static int elem_sample_comparator(const elem_t *a, const struct sample *b) {
    int comp_key = (a->key > b->key) - (a->key < b->key);
    int comp_orp_id = (a->orp_id > b->orp_id) - (a->orp_id < b->orp_id);
    return (comp_key << 1) + comp_orp_id;
}

static int distributed_quickselect_helper(elem_t *arr, size_t local_length,
        size_t local_start, size_t *targets, struct sample *samples,
        size_t *sample_idxs, size_t num_targets, size_t left, size_t right) {
    int ret;

    if (!num_targets) {
        ret = 0;
        goto exit;
    }

    /* Get the next master by choosing the lowest elem with a non-empty
     * slice. */
    bool ready = true;
    bool not_ready = false;
    int master_rank = -1;
    for (int i = 0; i < world_size; i++) {
        if (i != world_rank) {
            bool *flag = left < right ? &ready : &not_ready;
            ret =
                mpi_tls_send_bytes(flag, sizeof(*flag), i, QUICKSELECT_MPI_TAG);
            if (ret) {
                handle_error_string("Error sending ready flag to %d from %d",
                        i, world_rank);
                goto exit;
            }
        }
    }
    for (int i = 0; i < world_size; i++) {
        bool is_ready;
        if (i != world_rank) {
            ret =
                mpi_tls_recv_bytes(&is_ready, sizeof(is_ready), i,
                        QUICKSELECT_MPI_TAG, MPI_TLS_STATUS_IGNORE);
            if (ret) {
                handle_error_string(
                        "Error receiving ready flag from %d into %d", i,
                        world_rank);
                goto exit;
            }
        } else {
            is_ready = left < right;
        }

        if (is_ready && (master_rank == -1 || i < master_rank)) {
            master_rank = i;
        }
    }

    if (master_rank == -1) {
        handle_error_string("All ranks reported empty slice");
        ret = -1;
        goto exit;
    }

    /* Get pivot. */
    struct sample pivot;
    if (world_rank == master_rank) {
        /* Use first elem as pivot. This is a random selection since this
         * samplesort should happen after ORP. */
        pivot.key = arr[left].key;
        pivot.orp_id = arr[left].orp_id;

        /* Send pivot to all other elems. */
        for (int i = 0; i < world_size; i++) {
            if (i != world_rank) {
                ret =
                    mpi_tls_send_bytes(&pivot, sizeof(pivot), i,
                            QUICKSELECT_MPI_TAG);
                if (ret) {
                    handle_error_string("Error sending pivot to %d from %d", i,
                            world_rank);
                    goto exit;
                }
            }
        }
    } else {
        /* Receive pivot from master. */
        ret =
            mpi_tls_recv_bytes(&pivot, sizeof(pivot), master_rank,
                    QUICKSELECT_MPI_TAG, MPI_TLS_STATUS_IGNORE);
        if (ret) {
            handle_error_string("Error receiving pivot into %d from %d",
                    world_rank, master_rank);
            goto exit;
        }
    }

    /* Partition data based on pivot. */
    // TODO It's possible to do this in-place.
    size_t partition_left = left + (world_rank == master_rank);
    size_t partition_right = right;
    enum {
        PARTITION_SCAN_LEFT,
        PARTITION_SCAN_RIGHT,
    } partition_state = PARTITION_SCAN_LEFT;
    while (partition_left < partition_right) {
        switch (partition_state) {
        case PARTITION_SCAN_LEFT:
            /* Scan left for elements greater than the pivot. If found, start
             * scanning right. */
            if (elem_sample_comparator(&arr[partition_left], &pivot) > 0) {
                partition_state = PARTITION_SCAN_RIGHT;
            } else {
                partition_left++;
            }

            break;

        case PARTITION_SCAN_RIGHT:
            /* Scan right for elements less than the pivot. */

            /* If found, swap and start scanning left. */
            if (elem_sample_comparator(&arr[partition_right - 1], &pivot) < 0) {
                elem_t temp;
                memcpy(&temp, &arr[partition_right - 1], sizeof(temp));
                memcpy(&arr[partition_right - 1], &arr[partition_left],
                        sizeof(*arr));
                memcpy(&arr[partition_left], &temp, sizeof(*arr));

                partition_state = PARTITION_SCAN_LEFT;
                partition_left++;
                partition_right--;
            } else {
                partition_right--;
            }

            break;
        }
    }

    /* Finish partitioning by swapping the pivot into the center, if we are the
     * master. */
    if (world_rank == master_rank) {
        elem_t temp;
        memcpy(&temp, &arr[partition_right - 1], sizeof(temp));
        memcpy(&arr[partition_right - 1], &arr[left], sizeof(*arr));
        memcpy(&arr[left], &temp, sizeof(*arr));

        partition_right--;
    }

    /* Sum size of partitions across all ranks and get next updated split,
     * either cur_split or cur_split + SUM(partition_left). */
    size_t cur_pivot;
    if (world_rank == master_rank) {
        cur_pivot = partition_right;

        for (int i = 0; i < world_size; i++) {
            if (i != world_rank) {
                size_t remote_partition_right;
                ret =
                    mpi_tls_recv_bytes(&remote_partition_right,
                            sizeof(remote_partition_right), i,
                            QUICKSELECT_MPI_TAG, MPI_TLS_STATUS_IGNORE);
                if (ret) {
                    handle_error_string(
                            "Error receiving partition size from %d into %d",
                            i, world_rank);
                    goto exit;
                }
                cur_pivot += remote_partition_right;
            }
        }

        for (int i = 0; i < world_size; i++) {
            if (i != world_rank) {
                ret =
                    mpi_tls_send_bytes(&cur_pivot, sizeof(cur_pivot), i,
                            QUICKSELECT_MPI_TAG);
                if (ret) {
                    handle_error_string(
                            "Error sending current pivot to %d from %d", i,
                            world_rank);
                    goto exit;
                }
            }
        }
    } else {
        ret =
            mpi_tls_send_bytes(&partition_right, sizeof(partition_right),
                    master_rank, QUICKSELECT_MPI_TAG);
        if (ret) {
            handle_error_string(
                    "Error sending partition size from %d to %d",
                    world_rank, master_rank);
            goto exit;
        }

        ret =
            mpi_tls_recv_bytes(&cur_pivot, sizeof(cur_pivot), master_rank,
                    QUICKSELECT_MPI_TAG, MPI_TLS_STATUS_IGNORE);
        if (ret) {
            handle_error_string(
                    "Error receiving current pivot into %d from %d",
                    world_rank, master_rank);
            goto exit;
        }
    }

    /* Check which directions we need to iterate in, based on the current pivot
     * index. If there are smaller targets, then iterate on the left half. If
     * there are larger targets, then iterate on the right half. If there is a
     * matching target, then set the sample in the output. */
    size_t *geq_target =
        bsearch_ge(&cur_pivot, targets, num_targets, sizeof(*targets), comp_ul);
    size_t geq_target_idx = (size_t) (geq_target - targets);
    bool found_target = geq_target_idx < num_targets && *geq_target == cur_pivot;
    size_t gt_target_idx = geq_target_idx + found_target;

    /* If we found a target, set the sample and its index. */
    if (found_target) {
        size_t i = geq_target - targets;
        samples[i] = pivot;
        sample_idxs[i] = partition_right;
    }

    /* Set up next iteration(s) if we have targets on either side. If the next
     * split is greater than the target, keep the current split and advance the
     * head of the slice. Else, advance the split and retract the tail of the
     * slice. */
    /* Targets less than pivot. */
    ret =
        distributed_quickselect_helper(arr, local_length, local_start, targets,
                samples, sample_idxs, geq_target_idx, left, partition_right);
    if (ret) {
        goto exit;
    }
    /* Targets greater than pivot. */
    ret =
        distributed_quickselect_helper(arr, local_length, local_start,
                targets + gt_target_idx, samples + gt_target_idx,
                sample_idxs + gt_target_idx, num_targets - gt_target_idx,
                partition_left, right);
    if (ret) {
        goto exit;
    }

exit:
    return ret;
}

/* Performs a distruted version of the quickselect algorithm to find NUM_TARGETS
 * target elements in TARGETS contained in ARR, which contains LOCAL_LENGTH
 * elements in the local, with the first element encrypted with index
 * LOCAL_START. Resulting samples are stored in SAMPLES. TARGETS must be a
 * sorted array. */
static int distributed_quickselect(elem_t *arr, size_t local_length,
        size_t local_start, size_t *targets, struct sample *samples,
        size_t *sample_idxs, size_t num_targets) {
    int ret =
        distributed_quickselect_helper(arr, local_length, local_start, targets,
                samples, sample_idxs, num_targets, 0, local_length);
    if (ret) {
        handle_error_string("Error in distributed quickselect");
        goto exit;
    }

exit:
    return ret;
}

/* Performs a non-oblivious samplesort across all enclaves. */
static int distributed_sample_partition(elem_t *arr, elem_t *out,
        size_t local_length, size_t local_start, size_t total_length) {
    size_t src_local_start = total_length * world_rank / world_size;
    size_t src_local_length =
        total_length * (world_rank + 1) / world_size - src_local_start;
    int ret;

    if (world_size == 1) {
        memcpy(out, arr, total_length * sizeof(*out));
        return 0;
    }

    /* Construct samples to and pass to quickselect. We want an even
     * distribution of elements across all ranks. */
    size_t sample_targets[world_size - 1];
    for (size_t i = 0; i < (size_t) world_size - 1; i++) {
        sample_targets[i] = total_length * (i + 1) / world_size;
    }
    struct sample samples[world_size - 1];
    size_t sample_idxs[world_size];
    size_t sample_scan_idxs[world_size];
    mpi_tls_request_t requests[world_size];
    size_t requests_len = world_size;
    ret =
        distributed_quickselect(arr, local_length, local_start, sample_targets,
                samples, sample_idxs, world_size - 1);
    if (ret) {
        handle_error_string("Error in distributed quickselect");
        goto exit;
    }
    memcpy(&sample_scan_idxs[1], sample_idxs,
            (world_size - 1) * sizeof(*sample_scan_idxs));
    sample_idxs[world_size - 1] = local_length;
    sample_scan_idxs[0] = 0;

    /* Send elements to their corresponding enclaves. The elements in the array
     * should already be partitioned. */

    /* Copy own partition's elements to the output. */
    size_t num_received =
        sample_idxs[world_rank] - sample_scan_idxs[world_rank];
    memcpy(out, arr + sample_scan_idxs[world_rank],
            num_received * sizeof(*out));
    sample_scan_idxs[world_rank] = sample_idxs[world_rank];

    /* Construct initial requests. REQUESTS is used for all send requests except
     * for REQUESTS[WORLD_RANK], which is our receive request. */
    for (int i = 0; i < world_size; i++) {
        if (i == world_rank) {
            size_t elems_to_recv =
                MIN(src_local_length - num_received, SAMPLE_PARTITION_BUF_SIZE);
            if (elems_to_recv > 0) {
                ret =
                    mpi_tls_irecv_bytes(out + num_received,
                            elems_to_recv * sizeof(*out), MPI_TLS_ANY_SOURCE,
                            SAMPLE_PARTITION_MPI_TAG, &requests[i]);
                if (ret) {
                    handle_error_string("Error receiving partitioned data");
                    goto exit;
                }
            } else {
                requests[i].type = MPI_TLS_NULL;
                requests_len--;
            }
        } else {
            if (sample_scan_idxs[i] < sample_idxs[i]) {
                size_t elems_to_send =
                    MIN(sample_idxs[i] - sample_scan_idxs[i],
                            SAMPLE_PARTITION_BUF_SIZE);

                /* Asynchronously send to enclave. */
                ret =
                    mpi_tls_isend_bytes(arr + sample_scan_idxs[i],
                            elems_to_send * sizeof(*arr), i,
                            SAMPLE_PARTITION_MPI_TAG, &requests[i]);
                if (ret) {
                    handle_error_string("Error sending partitioned data");
                    goto exit;
                }
                sample_scan_idxs[i] += elems_to_send;
            } else {
                requests[i].type = MPI_TLS_NULL;
                requests_len--;
            }
        }
    }

    /* Get completed requests in a loop. */
    while (requests_len) {
        size_t index;
        mpi_tls_status_t status;
        ret = mpi_tls_waitany(world_size, requests, &index, &status);
        if (ret) {
            handle_error_string("Error waiting on partition requests");
            goto exit;
        }
        bool keep_rank;
        if (index == (size_t) world_rank) {
            /* Receive request completed. */
            size_t req_num_received = status.count / sizeof(*out);
            num_received += req_num_received;

            size_t elems_to_recv =
                MIN(src_local_length - num_received, SAMPLE_PARTITION_BUF_SIZE);
            keep_rank = elems_to_recv > 0;
            if (keep_rank) {
                ret =
                    mpi_tls_irecv_bytes(out + num_received,
                            elems_to_recv * sizeof(*out), MPI_TLS_ANY_SOURCE,
                            SAMPLE_PARTITION_MPI_TAG, &requests[index]);
                if (ret) {
                    handle_error_string("Error receiving partitioned data");
                    goto exit;
                }
            }
        } else {
            /* Send request completed. */

            keep_rank =
                sample_idxs[index] - sample_scan_idxs[index] > 0;

            if (keep_rank) {
                size_t elems_to_send =
                    MIN(sample_idxs[index]
                                - sample_scan_idxs[index],
                            SAMPLE_PARTITION_BUF_SIZE);

                /* Asynchronously send to enclave. */
                ret =
                    mpi_tls_isend_bytes(arr + sample_scan_idxs[index],
                            elems_to_send * sizeof(*arr), index,
                            SAMPLE_PARTITION_MPI_TAG, &requests[index]);
                if (ret) {
                    handle_error_string("Error sending partitioned data");
                    goto exit;
                }
                sample_scan_idxs[index] += elems_to_send;
            }
        }

        if (!keep_rank) {
            /* Remove the request from the array. */
            requests[index].type = MPI_TLS_NULL;
            requests_len--;
        }
    }

    assert(num_received == src_local_length);

exit:
    return ret;
}

int bucket_sort(elem_t *arr, size_t length, size_t num_threads UNUSED) {
=======
int bucket_sort(void *arr, size_t length, size_t num_threads) {
>>>>>>> c9f8a618
    int ret;

    total_length = length;

    size_t src_local_start = total_length * world_rank / world_size;
    size_t src_local_length =
        total_length * (world_rank + 1) / world_size - src_local_start;
    size_t local_bucket_start = get_local_bucket_start(world_rank);
    size_t num_local_buckets =
        get_local_bucket_start(world_rank + 1) - local_bucket_start;
    size_t local_start = local_bucket_start * BUCKET_SIZE;
    size_t local_length = num_local_buckets * BUCKET_SIZE;

    elem_t *buf = arr + local_length;

#ifdef DISTRIBUTED_SGX_SORT_BENCHMARK
    struct timespec time_start;
    if (clock_gettime(CLOCK_REALTIME, &time_start)) {
        handle_error_string("Error getting time");
        ret = errno;
        goto exit;
    }
#endif /* DISTRIBUTED_SGX_SORT_BENCHMARK */

    /* Spread the elements located in the first half of our input array. */
    ret = assign_random_ids_and_spread(arr, buf, src_local_length,
            src_local_start, local_start);
    if (ret) {
        handle_error_string("Error assigning random IDs to elems");
        ret = errno;
        goto exit;
    }

#ifdef DISTRIBUTED_SGX_SORT_BENCHMARK
    struct timespec time_assign_ids;
    if (clock_gettime(CLOCK_REALTIME, &time_assign_ids)) {
        handle_error_string("Error getting time");
        ret = errno;
        goto exit;
    }
#endif /* DISTRIBUTED_SGX_SORT_BENCHMARK */

    size_t route_levels1 = log2li(world_size);
    ret = bucket_route(buf, route_levels1, 0);
    if (ret) {
        handle_error_string("Error routing elements through butterfly network");
        goto exit;
    }

    ret = distributed_bucket_route(buf, arr);
    if (ret) {
        handle_error_string("Error distributing elements in butterfly network");
        goto exit;
    }

    size_t route_levels2 = log2li(num_local_buckets);
    ret = bucket_route(buf, route_levels2, route_levels1 + route_levels2);
    if (ret) {
        handle_error_string("Error routing elements through butterfly network");
        goto exit;
    }

#ifdef DISTRIBUTED_SGX_SORT_BENCHMARK
    struct timespec time_merge_split;
    if (clock_gettime(CLOCK_REALTIME, &time_merge_split)) {
        handle_error_string("Error getting time");
        ret = errno;
        goto exit;
    }
#endif /* DISTRIBUTED_SGX_SORT_BENCHMARK */

    /* Permute each bucket and concatenate them back together by compressing all
     * real elems together. We also assign new ORP IDs so that all elements have
     * a unique tuple of (key, ORP ID), even if they have duplicate keys. */
    size_t compress_len = 0;
    {
        struct permute_and_compress_args args = {
            .arr = buf,
            .out = arr,
            .start_idx = local_start,
            .compress_idx = &compress_len,
            .ret = 0,
        };
        struct thread_work work = {
            .type = THREAD_WORK_ITER,
            .iter = {
                .func = permute_and_compress,
                .arg = &args,
                .count = num_local_buckets,
            },
        };
        thread_work_push(&work);
        thread_work_until_empty();
        thread_wait(&work);
        ret = args.ret;
        if (ret) {
            handle_error_string("Error permuting buckets");
            goto exit;
        }
    }

#ifdef DISTRIBUTED_SGX_SORT_BENCHMARK
    struct timespec time_compress;
    if (clock_gettime(CLOCK_REALTIME, &time_compress)) {
        handle_error_string("Error getting time");
        ret = errno;
        goto exit;
    }
#endif /* DISTRIBUTED_SGX_SORT_BENCHMARK */

    ret = nonoblivious_sort(arr, length, compress_len, local_start);
    if (ret) {
<<<<<<< HEAD
        handle_error_string("Error in distributed sample partitioning");
        goto exit;
    }

#ifdef DISTRIBUTED_SGX_SORT_BENCHMARK
    struct timespec time_sample_partition;
    if (clock_gettime(CLOCK_REALTIME, &time_sample_partition)) {
        handle_error_string("Error getting time");
        ret = errno;
        goto exit;
    }
#endif /* DISTRIBUTED_SGX_SORT_BENCHMARK */

    /* Sort local partitions. */
    ret = mergesort(buf, arr, src_local_length);
    if (ret) {
        handle_error_string("Error in non-oblivious local sort");
        goto exit;
    }

#ifdef DISTRIBUTED_SGX_SORT_BENCHMARK
    struct timespec time_finish;
    if (clock_gettime(CLOCK_REALTIME, &time_finish)) {
        handle_error_string("Error getting time");
        ret = errno;
        goto exit;
    }
#endif /* DISTRIBUTED_SGX_SORT_BENCHMARK */
=======
        handle_error_string("Error in nonoblivious sort");
        goto exit_free_cache;
    }
>>>>>>> c9f8a618

#ifdef DISTRIBUTED_SGX_SORT_BENCHMARK
    if (world_rank == 0) {
        printf("assign_ids       : %f\n",
                get_time_difference(&time_start, &time_assign_ids));
        printf("merge_split      : %f\n",
                get_time_difference(&time_assign_ids, &time_merge_split));
        printf("compression      : %f\n",
                get_time_difference(&time_merge_split, &time_compress));
    }
#endif

exit:
    return ret;
}<|MERGE_RESOLUTION|>--- conflicted
+++ resolved
@@ -634,621 +634,7 @@
     }
 }
 
-<<<<<<< HEAD
-/* Compares elements by the tuple (key, ORP ID). The check for the ORP ID must
- * always be run (it must be oblivious whether the comparison result is based on
- * the key or on the ORP ID), since we leak info on duplicate keys otherwise. */
-static int mergesort_comparator(const void *a_, const void *b_) {
-    const elem_t *a = a_;
-    const elem_t *b = b_;
-    int comp_key = (a->key > b->key) - (a->key < b->key);
-    int comp_orp_id = (a->orp_id > b->orp_id) - (a->orp_id < b->orp_id);
-    return (comp_key << 1) + comp_orp_id;
-}
-
-/* Non-oblivoius sorting. */
-
-#define BUF_SIZE (BUCKET_SIZE * 2)
-
-/* Sort ARR[RUN_IDX * BUF_SIZE] to ARR[MIN((RUN_IDX + 1), LENGTH)]. The results
- * will be stored in the same * location as the inputs. */
-struct mergesort_first_pass_args {
-    elem_t *arr;
-    size_t length;
-};
-static void mergesort_first_pass(void *args_, size_t run_idx) {
-    struct mergesort_first_pass_args *args = args_;
-
-    size_t run_start = run_idx * BUF_SIZE;
-    size_t run_length = MIN(args->length - run_start, BUF_SIZE);
-
-    /* Sort using libc quicksort. */
-    qsort(args->arr + run_start, run_length, sizeof(*args->arr),
-            mergesort_comparator);
-}
-
-/* Merge each BUF_SIZE runs of length RUN_LENGTH starting at element
- * ARR[RUN_IDX * RUN_LENGTH * BUF_SIZE] and writing them to a single run of
- * length RUN_LENGTH * BUF_SIZE at OUT[RUN_IDX * RUN_LENGTH * BUF_SIZE]. If
- * LENGTH - RUN_IDX * RUN_LENGTH * BUF_SIZE is less than RUN_LENGTH * BUF_SIZE,
- * then the number of runs is reduced, and the last run is truncated. */
-struct mergesort_pass_args {
-    elem_t *input;
-    elem_t *output;
-    size_t length;
-    size_t run_length;
-    int ret;
-};
-static void mergesort_pass(void *args_, size_t run_idx) {
-    struct mergesort_pass_args *args = args_;
-    int ret;
-
-    /* Compute the current run length and start. */
-    size_t run_start = run_idx * args->run_length * BUF_SIZE;
-    size_t num_runs =
-        MIN(CEIL_DIV(args->length - run_start, args->run_length), BUF_SIZE);
-
-    /* Create index buffer. */
-    size_t *merge_indices = malloc(num_runs * sizeof(*merge_indices));
-    if (!merge_indices) {
-        perror("Allocate merge index buffer");
-        ret = errno;
-        goto exit;
-    }
-    memset(merge_indices, '\0', num_runs * sizeof(*merge_indices));
-
-    /* Merge the runs in the buffer and encrypt to the output array.
-     * Nodes for which we have reach the end of the array are marked as
-     * a dummy element, so we continue until all elems in buffer are
-     * dummy elems. */
-    size_t output_idx = 0;
-    bool all_done;
-    do {
-        /* Scan for lowest elem. */
-        // TODO Use a heap?
-        size_t lowest_run;
-        size_t lowest_idx;
-        all_done = true;
-        for (size_t j = 0; j < num_runs; j++) {
-            size_t run_idx = j * args->run_length + merge_indices[j];
-
-            if (merge_indices[j] >= args->run_length
-                    || run_start + run_idx >= args->length) {
-                continue;
-            }
-            if (all_done
-                    || mergesort_comparator(&args->input[run_start + run_idx],
-                        &args->input[run_start + lowest_idx]) < 0) {
-                lowest_run = j;
-                lowest_idx = run_idx;
-            }
-            all_done = false;
-        }
-
-        /* Break out of loop if all done. */
-        if (all_done) {
-            continue;
-        }
-
-        /* Copy lowest elem to output. */
-        memcpy(&args->output[run_start + output_idx],
-                &args->input[run_start + lowest_idx], sizeof(*args->input));
-        merge_indices[lowest_run]++;
-        output_idx++;
-    } while (!all_done);
-
-    ret = 0;
-
-    free(merge_indices);
-exit:
-    if (ret) {
-        __atomic_compare_exchange_n(&args->ret, &ret, 0, false,
-                __ATOMIC_RELAXED, __ATOMIC_RELAXED);
-    }
-    ;
-}
-
-/* Non-oblivious sort. Based on an external mergesort algorithm. */
-static int mergesort(elem_t *arr, elem_t *out, size_t length) {
-    int ret;
-
-    /* Start by sorting runs of BUF_SIZE. */
-    struct mergesort_first_pass_args args = {
-        .arr = arr,
-        .length = length,
-    };
-    struct thread_work work = {
-        .type = THREAD_WORK_ITER,
-        .iter = {
-            .func = mergesort_first_pass,
-            .arg = &args,
-            .count = CEIL_DIV(length, BUF_SIZE),
-        },
-    };
-    thread_work_push(&work);
-    thread_work_until_empty();
-    thread_wait(&work);
-
-    /* Merge runs of increasing length in a BUF_SIZE-way merge by reading the
-     * next smallest element of run i into buffer[i], then merging and
-     * encrypting to the output buffer. */
-    elem_t *input = arr;
-    elem_t *output = out;
-    for (size_t run_length = BUF_SIZE; run_length < length;
-            run_length *= BUF_SIZE) {
-        /* BUF_SIZE-way merge. */
-        struct mergesort_pass_args args = {
-            .input = input,
-            .output = output,
-            .length = length,
-            .run_length = run_length,
-        };
-        struct thread_work work = {
-            .type = THREAD_WORK_ITER,
-            .iter = {
-                .func = mergesort_pass,
-                .arg = &args,
-                .count = CEIL_DIV(length, run_length * BUF_SIZE),
-            },
-        };
-        thread_work_push(&work);
-        thread_work_until_empty();
-        thread_wait(&work);
-        ret = args.ret;
-        if (ret) {
-            handle_error_string("Error in run-length %lu merges of mergesort",
-                    run_length);
-            goto exit;
-        }
-
-        /* Swap the input and output arrays. */
-        elem_t *temp = input;
-        input = output;
-        output = temp;
-    }
-
-    /* If the final merging output (now the input since it would have been
-     * swapped) isn't the output parameter, copy to the right place. */
-    if (input != out) {
-        memcpy(out, input, length * sizeof(*out));
-    }
-
-    ret = 0;
-
-exit:
-    return ret;
-}
-
-struct sample {
-    uint64_t key;
-    uint64_t orp_id;
-};
-
-static int elem_sample_comparator(const elem_t *a, const struct sample *b) {
-    int comp_key = (a->key > b->key) - (a->key < b->key);
-    int comp_orp_id = (a->orp_id > b->orp_id) - (a->orp_id < b->orp_id);
-    return (comp_key << 1) + comp_orp_id;
-}
-
-static int distributed_quickselect_helper(elem_t *arr, size_t local_length,
-        size_t local_start, size_t *targets, struct sample *samples,
-        size_t *sample_idxs, size_t num_targets, size_t left, size_t right) {
-    int ret;
-
-    if (!num_targets) {
-        ret = 0;
-        goto exit;
-    }
-
-    /* Get the next master by choosing the lowest elem with a non-empty
-     * slice. */
-    bool ready = true;
-    bool not_ready = false;
-    int master_rank = -1;
-    for (int i = 0; i < world_size; i++) {
-        if (i != world_rank) {
-            bool *flag = left < right ? &ready : &not_ready;
-            ret =
-                mpi_tls_send_bytes(flag, sizeof(*flag), i, QUICKSELECT_MPI_TAG);
-            if (ret) {
-                handle_error_string("Error sending ready flag to %d from %d",
-                        i, world_rank);
-                goto exit;
-            }
-        }
-    }
-    for (int i = 0; i < world_size; i++) {
-        bool is_ready;
-        if (i != world_rank) {
-            ret =
-                mpi_tls_recv_bytes(&is_ready, sizeof(is_ready), i,
-                        QUICKSELECT_MPI_TAG, MPI_TLS_STATUS_IGNORE);
-            if (ret) {
-                handle_error_string(
-                        "Error receiving ready flag from %d into %d", i,
-                        world_rank);
-                goto exit;
-            }
-        } else {
-            is_ready = left < right;
-        }
-
-        if (is_ready && (master_rank == -1 || i < master_rank)) {
-            master_rank = i;
-        }
-    }
-
-    if (master_rank == -1) {
-        handle_error_string("All ranks reported empty slice");
-        ret = -1;
-        goto exit;
-    }
-
-    /* Get pivot. */
-    struct sample pivot;
-    if (world_rank == master_rank) {
-        /* Use first elem as pivot. This is a random selection since this
-         * samplesort should happen after ORP. */
-        pivot.key = arr[left].key;
-        pivot.orp_id = arr[left].orp_id;
-
-        /* Send pivot to all other elems. */
-        for (int i = 0; i < world_size; i++) {
-            if (i != world_rank) {
-                ret =
-                    mpi_tls_send_bytes(&pivot, sizeof(pivot), i,
-                            QUICKSELECT_MPI_TAG);
-                if (ret) {
-                    handle_error_string("Error sending pivot to %d from %d", i,
-                            world_rank);
-                    goto exit;
-                }
-            }
-        }
-    } else {
-        /* Receive pivot from master. */
-        ret =
-            mpi_tls_recv_bytes(&pivot, sizeof(pivot), master_rank,
-                    QUICKSELECT_MPI_TAG, MPI_TLS_STATUS_IGNORE);
-        if (ret) {
-            handle_error_string("Error receiving pivot into %d from %d",
-                    world_rank, master_rank);
-            goto exit;
-        }
-    }
-
-    /* Partition data based on pivot. */
-    // TODO It's possible to do this in-place.
-    size_t partition_left = left + (world_rank == master_rank);
-    size_t partition_right = right;
-    enum {
-        PARTITION_SCAN_LEFT,
-        PARTITION_SCAN_RIGHT,
-    } partition_state = PARTITION_SCAN_LEFT;
-    while (partition_left < partition_right) {
-        switch (partition_state) {
-        case PARTITION_SCAN_LEFT:
-            /* Scan left for elements greater than the pivot. If found, start
-             * scanning right. */
-            if (elem_sample_comparator(&arr[partition_left], &pivot) > 0) {
-                partition_state = PARTITION_SCAN_RIGHT;
-            } else {
-                partition_left++;
-            }
-
-            break;
-
-        case PARTITION_SCAN_RIGHT:
-            /* Scan right for elements less than the pivot. */
-
-            /* If found, swap and start scanning left. */
-            if (elem_sample_comparator(&arr[partition_right - 1], &pivot) < 0) {
-                elem_t temp;
-                memcpy(&temp, &arr[partition_right - 1], sizeof(temp));
-                memcpy(&arr[partition_right - 1], &arr[partition_left],
-                        sizeof(*arr));
-                memcpy(&arr[partition_left], &temp, sizeof(*arr));
-
-                partition_state = PARTITION_SCAN_LEFT;
-                partition_left++;
-                partition_right--;
-            } else {
-                partition_right--;
-            }
-
-            break;
-        }
-    }
-
-    /* Finish partitioning by swapping the pivot into the center, if we are the
-     * master. */
-    if (world_rank == master_rank) {
-        elem_t temp;
-        memcpy(&temp, &arr[partition_right - 1], sizeof(temp));
-        memcpy(&arr[partition_right - 1], &arr[left], sizeof(*arr));
-        memcpy(&arr[left], &temp, sizeof(*arr));
-
-        partition_right--;
-    }
-
-    /* Sum size of partitions across all ranks and get next updated split,
-     * either cur_split or cur_split + SUM(partition_left). */
-    size_t cur_pivot;
-    if (world_rank == master_rank) {
-        cur_pivot = partition_right;
-
-        for (int i = 0; i < world_size; i++) {
-            if (i != world_rank) {
-                size_t remote_partition_right;
-                ret =
-                    mpi_tls_recv_bytes(&remote_partition_right,
-                            sizeof(remote_partition_right), i,
-                            QUICKSELECT_MPI_TAG, MPI_TLS_STATUS_IGNORE);
-                if (ret) {
-                    handle_error_string(
-                            "Error receiving partition size from %d into %d",
-                            i, world_rank);
-                    goto exit;
-                }
-                cur_pivot += remote_partition_right;
-            }
-        }
-
-        for (int i = 0; i < world_size; i++) {
-            if (i != world_rank) {
-                ret =
-                    mpi_tls_send_bytes(&cur_pivot, sizeof(cur_pivot), i,
-                            QUICKSELECT_MPI_TAG);
-                if (ret) {
-                    handle_error_string(
-                            "Error sending current pivot to %d from %d", i,
-                            world_rank);
-                    goto exit;
-                }
-            }
-        }
-    } else {
-        ret =
-            mpi_tls_send_bytes(&partition_right, sizeof(partition_right),
-                    master_rank, QUICKSELECT_MPI_TAG);
-        if (ret) {
-            handle_error_string(
-                    "Error sending partition size from %d to %d",
-                    world_rank, master_rank);
-            goto exit;
-        }
-
-        ret =
-            mpi_tls_recv_bytes(&cur_pivot, sizeof(cur_pivot), master_rank,
-                    QUICKSELECT_MPI_TAG, MPI_TLS_STATUS_IGNORE);
-        if (ret) {
-            handle_error_string(
-                    "Error receiving current pivot into %d from %d",
-                    world_rank, master_rank);
-            goto exit;
-        }
-    }
-
-    /* Check which directions we need to iterate in, based on the current pivot
-     * index. If there are smaller targets, then iterate on the left half. If
-     * there are larger targets, then iterate on the right half. If there is a
-     * matching target, then set the sample in the output. */
-    size_t *geq_target =
-        bsearch_ge(&cur_pivot, targets, num_targets, sizeof(*targets), comp_ul);
-    size_t geq_target_idx = (size_t) (geq_target - targets);
-    bool found_target = geq_target_idx < num_targets && *geq_target == cur_pivot;
-    size_t gt_target_idx = geq_target_idx + found_target;
-
-    /* If we found a target, set the sample and its index. */
-    if (found_target) {
-        size_t i = geq_target - targets;
-        samples[i] = pivot;
-        sample_idxs[i] = partition_right;
-    }
-
-    /* Set up next iteration(s) if we have targets on either side. If the next
-     * split is greater than the target, keep the current split and advance the
-     * head of the slice. Else, advance the split and retract the tail of the
-     * slice. */
-    /* Targets less than pivot. */
-    ret =
-        distributed_quickselect_helper(arr, local_length, local_start, targets,
-                samples, sample_idxs, geq_target_idx, left, partition_right);
-    if (ret) {
-        goto exit;
-    }
-    /* Targets greater than pivot. */
-    ret =
-        distributed_quickselect_helper(arr, local_length, local_start,
-                targets + gt_target_idx, samples + gt_target_idx,
-                sample_idxs + gt_target_idx, num_targets - gt_target_idx,
-                partition_left, right);
-    if (ret) {
-        goto exit;
-    }
-
-exit:
-    return ret;
-}
-
-/* Performs a distruted version of the quickselect algorithm to find NUM_TARGETS
- * target elements in TARGETS contained in ARR, which contains LOCAL_LENGTH
- * elements in the local, with the first element encrypted with index
- * LOCAL_START. Resulting samples are stored in SAMPLES. TARGETS must be a
- * sorted array. */
-static int distributed_quickselect(elem_t *arr, size_t local_length,
-        size_t local_start, size_t *targets, struct sample *samples,
-        size_t *sample_idxs, size_t num_targets) {
-    int ret =
-        distributed_quickselect_helper(arr, local_length, local_start, targets,
-                samples, sample_idxs, num_targets, 0, local_length);
-    if (ret) {
-        handle_error_string("Error in distributed quickselect");
-        goto exit;
-    }
-
-exit:
-    return ret;
-}
-
-/* Performs a non-oblivious samplesort across all enclaves. */
-static int distributed_sample_partition(elem_t *arr, elem_t *out,
-        size_t local_length, size_t local_start, size_t total_length) {
-    size_t src_local_start = total_length * world_rank / world_size;
-    size_t src_local_length =
-        total_length * (world_rank + 1) / world_size - src_local_start;
-    int ret;
-
-    if (world_size == 1) {
-        memcpy(out, arr, total_length * sizeof(*out));
-        return 0;
-    }
-
-    /* Construct samples to and pass to quickselect. We want an even
-     * distribution of elements across all ranks. */
-    size_t sample_targets[world_size - 1];
-    for (size_t i = 0; i < (size_t) world_size - 1; i++) {
-        sample_targets[i] = total_length * (i + 1) / world_size;
-    }
-    struct sample samples[world_size - 1];
-    size_t sample_idxs[world_size];
-    size_t sample_scan_idxs[world_size];
-    mpi_tls_request_t requests[world_size];
-    size_t requests_len = world_size;
-    ret =
-        distributed_quickselect(arr, local_length, local_start, sample_targets,
-                samples, sample_idxs, world_size - 1);
-    if (ret) {
-        handle_error_string("Error in distributed quickselect");
-        goto exit;
-    }
-    memcpy(&sample_scan_idxs[1], sample_idxs,
-            (world_size - 1) * sizeof(*sample_scan_idxs));
-    sample_idxs[world_size - 1] = local_length;
-    sample_scan_idxs[0] = 0;
-
-    /* Send elements to their corresponding enclaves. The elements in the array
-     * should already be partitioned. */
-
-    /* Copy own partition's elements to the output. */
-    size_t num_received =
-        sample_idxs[world_rank] - sample_scan_idxs[world_rank];
-    memcpy(out, arr + sample_scan_idxs[world_rank],
-            num_received * sizeof(*out));
-    sample_scan_idxs[world_rank] = sample_idxs[world_rank];
-
-    /* Construct initial requests. REQUESTS is used for all send requests except
-     * for REQUESTS[WORLD_RANK], which is our receive request. */
-    for (int i = 0; i < world_size; i++) {
-        if (i == world_rank) {
-            size_t elems_to_recv =
-                MIN(src_local_length - num_received, SAMPLE_PARTITION_BUF_SIZE);
-            if (elems_to_recv > 0) {
-                ret =
-                    mpi_tls_irecv_bytes(out + num_received,
-                            elems_to_recv * sizeof(*out), MPI_TLS_ANY_SOURCE,
-                            SAMPLE_PARTITION_MPI_TAG, &requests[i]);
-                if (ret) {
-                    handle_error_string("Error receiving partitioned data");
-                    goto exit;
-                }
-            } else {
-                requests[i].type = MPI_TLS_NULL;
-                requests_len--;
-            }
-        } else {
-            if (sample_scan_idxs[i] < sample_idxs[i]) {
-                size_t elems_to_send =
-                    MIN(sample_idxs[i] - sample_scan_idxs[i],
-                            SAMPLE_PARTITION_BUF_SIZE);
-
-                /* Asynchronously send to enclave. */
-                ret =
-                    mpi_tls_isend_bytes(arr + sample_scan_idxs[i],
-                            elems_to_send * sizeof(*arr), i,
-                            SAMPLE_PARTITION_MPI_TAG, &requests[i]);
-                if (ret) {
-                    handle_error_string("Error sending partitioned data");
-                    goto exit;
-                }
-                sample_scan_idxs[i] += elems_to_send;
-            } else {
-                requests[i].type = MPI_TLS_NULL;
-                requests_len--;
-            }
-        }
-    }
-
-    /* Get completed requests in a loop. */
-    while (requests_len) {
-        size_t index;
-        mpi_tls_status_t status;
-        ret = mpi_tls_waitany(world_size, requests, &index, &status);
-        if (ret) {
-            handle_error_string("Error waiting on partition requests");
-            goto exit;
-        }
-        bool keep_rank;
-        if (index == (size_t) world_rank) {
-            /* Receive request completed. */
-            size_t req_num_received = status.count / sizeof(*out);
-            num_received += req_num_received;
-
-            size_t elems_to_recv =
-                MIN(src_local_length - num_received, SAMPLE_PARTITION_BUF_SIZE);
-            keep_rank = elems_to_recv > 0;
-            if (keep_rank) {
-                ret =
-                    mpi_tls_irecv_bytes(out + num_received,
-                            elems_to_recv * sizeof(*out), MPI_TLS_ANY_SOURCE,
-                            SAMPLE_PARTITION_MPI_TAG, &requests[index]);
-                if (ret) {
-                    handle_error_string("Error receiving partitioned data");
-                    goto exit;
-                }
-            }
-        } else {
-            /* Send request completed. */
-
-            keep_rank =
-                sample_idxs[index] - sample_scan_idxs[index] > 0;
-
-            if (keep_rank) {
-                size_t elems_to_send =
-                    MIN(sample_idxs[index]
-                                - sample_scan_idxs[index],
-                            SAMPLE_PARTITION_BUF_SIZE);
-
-                /* Asynchronously send to enclave. */
-                ret =
-                    mpi_tls_isend_bytes(arr + sample_scan_idxs[index],
-                            elems_to_send * sizeof(*arr), index,
-                            SAMPLE_PARTITION_MPI_TAG, &requests[index]);
-                if (ret) {
-                    handle_error_string("Error sending partitioned data");
-                    goto exit;
-                }
-                sample_scan_idxs[index] += elems_to_send;
-            }
-        }
-
-        if (!keep_rank) {
-            /* Remove the request from the array. */
-            requests[index].type = MPI_TLS_NULL;
-            requests_len--;
-        }
-    }
-
-    assert(num_received == src_local_length);
-
-exit:
-    return ret;
-}
-
 int bucket_sort(elem_t *arr, size_t length, size_t num_threads UNUSED) {
-=======
-int bucket_sort(void *arr, size_t length, size_t num_threads) {
->>>>>>> c9f8a618
     int ret;
 
     total_length = length;
@@ -1361,40 +747,9 @@
 
     ret = nonoblivious_sort(arr, length, compress_len, local_start);
     if (ret) {
-<<<<<<< HEAD
-        handle_error_string("Error in distributed sample partitioning");
-        goto exit;
-    }
-
-#ifdef DISTRIBUTED_SGX_SORT_BENCHMARK
-    struct timespec time_sample_partition;
-    if (clock_gettime(CLOCK_REALTIME, &time_sample_partition)) {
-        handle_error_string("Error getting time");
-        ret = errno;
-        goto exit;
-    }
-#endif /* DISTRIBUTED_SGX_SORT_BENCHMARK */
-
-    /* Sort local partitions. */
-    ret = mergesort(buf, arr, src_local_length);
-    if (ret) {
-        handle_error_string("Error in non-oblivious local sort");
-        goto exit;
-    }
-
-#ifdef DISTRIBUTED_SGX_SORT_BENCHMARK
-    struct timespec time_finish;
-    if (clock_gettime(CLOCK_REALTIME, &time_finish)) {
-        handle_error_string("Error getting time");
-        ret = errno;
-        goto exit;
-    }
-#endif /* DISTRIBUTED_SGX_SORT_BENCHMARK */
-=======
         handle_error_string("Error in nonoblivious sort");
-        goto exit_free_cache;
-    }
->>>>>>> c9f8a618
+        goto exit;
+    }
 
 #ifdef DISTRIBUTED_SGX_SORT_BENCHMARK
     if (world_rank == 0) {
