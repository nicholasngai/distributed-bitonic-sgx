--- conflicted
+++ resolved
@@ -45,24 +45,6 @@
     free(buffer);
 }
 
-/* Marking helper. */
-
-static int should_mark(size_t left_to_mark, size_t total_left, bool *result) {
-    int ret;
-
-    uint32_t r;
-    ret = rand_read(&r, sizeof(r));
-    if (ret) {
-        handle_error_string("Error reading random value");
-        goto exit;
-    }
-
-    *result = ((uint64_t) r * total_left) >> 32 >= left_to_mark;
-
-exit:
-    return ret;
-}
-
 /* Swapping. */
 
 static int swap_local_range(elem_t *arr, size_t length, size_t offset,
@@ -95,31 +77,8 @@
     return 0;
 }
 
-<<<<<<< HEAD
-static int compact(elem_t *arr, size_t length, size_t offset) {
-=======
-struct compact_args {
-    elem_t *arr;
-    bool *marked;
-    size_t *marked_prefix_sums;
-    size_t start;
-    size_t length;
-    size_t offset;
-    size_t num_threads;
-    int ret;
-};
-static void compact(void *args_) {
-    struct compact_args *args = args_;
-    elem_t *arr = args->arr;
-    bool *marked = args->marked;
-    size_t *marked_prefix_sums = args->marked_prefix_sums;
-    size_t start = args->start;
-    size_t length = args->length;
-    size_t offset = args->offset;
-    size_t num_threads = args->num_threads;
-    size_t local_start = get_local_start(world_rank);
-    size_t local_length = get_local_start(world_rank + 1) - local_start;
->>>>>>> 494bd513
+static int compact(elem_t *arr, bool *marked, size_t *marked_prefix_sums,
+        size_t length, size_t offset) {
     int ret;
 
     if (length < 2) {
@@ -127,22 +86,9 @@
         goto exit;
     }
 
-<<<<<<< HEAD
     if (length == 2) {
-        bool cond = (!arr[0].marked & arr[1].marked) != (bool) offset;
+        bool cond = (!marked[0] & marked[1]) != (bool) offset;
         o_memswap(&arr[0], &arr[1], sizeof(*arr), cond);
-=======
-    if (start >= local_start && start + length <= local_start + local_length
-            && length == 2) {
-        bool cond = (!marked[0] & marked[1]) != (bool) offset;
-        o_memswap(&arr[start - local_start], &arr[start + 1 - local_start],
-                sizeof(*arr), cond);
-        ret = 0;
-        goto exit;
-    }
-
-    if (start >= local_start + local_length || start + length <= local_start) {
->>>>>>> 494bd513
         ret = 0;
         goto exit;
     }
@@ -152,155 +98,23 @@
      * prefix sum plus 1 if first element is marked should be sufficient. */
     size_t mid_idx = length / 2 - 1;
     size_t left_marked_count;
-<<<<<<< HEAD
-    size_t mid_prefix_sum = arr[mid_idx].marked_prefix_sum;
+    size_t mid_prefix_sum = marked_prefix_sums[mid_idx];
 
     /* Compute the number of marked elements. */
-    left_marked_count =
-        mid_prefix_sum - arr[0].marked_prefix_sum + arr[0].marked;
+    left_marked_count = mid_prefix_sum - marked_prefix_sums[0] + marked[0];
 
     /* Recursively compact. */
-    ret = compact(arr, length / 2, offset % (length / 2));
-    if (ret) {
-        goto exit;
-    }
     ret =
-        compact(arr + length / 2, length / 2,
+        compact(arr, marked, marked_prefix_sums, length / 2, offset % (length / 2));
+    if (ret) {
+        goto exit;
+    }
+    ret =
+        compact(arr + length / 2, marked + length / 2,
+                marked_prefix_sums + length / 2, length / 2,
                 (offset + left_marked_count) % (length / 2));
     if (ret) {
         goto exit;
-=======
-    size_t mid_prefix_sum;
-    if (world_rank == mid_rank) {
-        /* Send the middle prefix sum to the master rank, since we have the
-         * middle element. */
-        if (world_rank == master_rank) {
-            /* We are also the master, so set the local variable. */
-            mid_prefix_sum = marked_prefix_sums[mid_idx - start];
-        } else {
-            /* Send it to the master. */
-            ret =
-                mpi_tls_send_bytes(&marked_prefix_sums[mid_idx - start],
-                        sizeof(*marked_prefix_sums), master_rank, tag);
-            if (ret) {
-                handle_error_string(
-                        "Error sending prefix marked count for %lu from %d to %d",
-                        mid_idx, world_rank, master_rank);
-                goto exit;
-            }
-        }
-    }
-    if (world_rank == master_rank) {
-        /* If we don't have the middle element, receive the middle prefix
-         * sum. */
-        if (world_rank != mid_rank) {
-            ret =
-                mpi_tls_recv_bytes(&mid_prefix_sum, sizeof(mid_prefix_sum),
-                        mid_rank, tag, MPI_TLS_STATUS_IGNORE);
-            if (ret) {
-                handle_error_string(
-                        "Error receiving prefix marked count for %lu from %d into %d",
-                        start, final_rank, world_rank);
-                goto exit;
-            }
-        }
-
-        /* Compute the number of marked elements. */
-        left_marked_count = mid_prefix_sum - marked_prefix_sums[0] + marked[0];
-
-        /* Send it to everyone else. */
-        for (int rank = master_rank + 1; rank <= final_rank; rank++) {
-            ret =
-                mpi_tls_send_bytes(&left_marked_count,
-                        sizeof(left_marked_count), rank, tag);
-            if (ret) {
-                handle_error_string(
-                        "Error sending total marked count from %d to %d",
-                        world_rank, rank);
-                goto exit;
-            }
-        }
-    } else {
-        /* Receive the left marked count from the master. */
-        ret =
-            mpi_tls_recv_bytes(&left_marked_count, sizeof(left_marked_count),
-                    master_rank, tag, MPI_TLS_STATUS_IGNORE);
-        if (ret) {
-            handle_error_string(
-                    "Error receiving total marked count from %d into %d",
-                    world_rank, master_rank);
-            goto exit;
-        }
-    }
-
-    /* Recursively compact. */
-    struct compact_args left_args = {
-        .arr = arr,
-        .marked = marked,
-        .marked_prefix_sums = marked_prefix_sums,
-        .start = start,
-        .length = length / 2,
-        .offset = offset % (length / 2),
-        .ret = 0,
-    };
-    struct compact_args right_args = {
-        .arr = arr,
-        .marked = marked + length / 2,
-        .marked_prefix_sums = marked_prefix_sums + length / 2,
-        .start = start + length / 2,
-        .length = length / 2,
-        .offset = (offset + left_marked_count) % (length / 2),
-        .ret = 0,
-    };
-    if (start + length / 2 >= local_start + local_length) {
-        /* Right is remote; do just the left. */
-        left_args.num_threads = num_threads;
-        compact(&left_args);
-        if (left_args.ret) {
-            ret = left_args.ret;
-            goto exit;
-        }
-    } else if (start + length / 2 <= local_start) {
-        /* Left is remote; do just the right. */
-        right_args.num_threads = num_threads;
-        compact(&right_args);
-        if (right_args.ret) {
-            ret = right_args.ret;
-            goto exit;
-        }
-    } else if (num_threads > 1) {
-        /* Do both in a threaded manner. */
-        left_args.num_threads = num_threads / 2;
-        right_args.num_threads = num_threads / 2;
-        struct thread_work right_work = {
-            .type = THREAD_WORK_SINGLE,
-            .single = {
-                .func = compact,
-                .arg = &right_args,
-            },
-        };
-        thread_work_push(&right_work);
-        compact(&left_args);
-        if (left_args.ret) {
-            ret = left_args.ret;
-            goto exit;
-        }
-        thread_wait(&right_work);
-    } else {
-        /* Do both in our own thread. */
-        left_args.num_threads = 1;
-        right_args.num_threads = 1;
-        compact(&left_args);
-        if (left_args.ret) {
-            ret = left_args.ret;
-            goto exit;
-        }
-        compact(&right_args);
-        if (right_args.ret) {
-            ret = right_args.ret;
-            goto exit;
-        }
->>>>>>> 494bd513
     }
 
     /* Swap. */
@@ -314,29 +128,8 @@
     return ret;
 }
 
-<<<<<<< HEAD
-static int shuffle(elem_t *arr, size_t length) {
-=======
-struct shuffle_args {
-    elem_t *arr;
-    bool *marked;
-    size_t *marked_prefix_sums;
-    size_t start;
-    size_t length;
-    size_t num_threads;
-    int ret;
-};
-static void shuffle(void *args_) {
-    struct shuffle_args *args = args_;
-    elem_t *arr = args->arr;
-    bool *marked = args->marked;
-    size_t *marked_prefix_sums = args->marked_prefix_sums;
-    size_t start = args->start;
-    size_t length = args->length;
-    size_t num_threads = args->num_threads;
-    size_t local_start = get_local_start(world_rank);
-    size_t local_length = get_local_start(world_rank + 1) - local_start;
->>>>>>> 494bd513
+static int shuffle(elem_t *arr, bool *marked, size_t *marked_prefix_sums,
+        size_t length) {
     int ret;
 
     if (length < 2) {
@@ -350,56 +143,26 @@
         if (ret) {
             goto exit;
         }
-<<<<<<< HEAD
         o_memswap(&arr[0], &arr[1], sizeof(*arr), cond);
-=======
-        o_memswap(&arr[start - local_start], &arr[start + 1 - local_start],
-                sizeof(*arr), cond);
-        goto exit;
-    }
-
-    if (start >= local_start + local_length || start + length <= local_start) {
-        ret = 0;
->>>>>>> 494bd513
         goto exit;
     }
 
     /* Get the number of elements to mark in this enclave. */
-    struct mark_count_payload {
-        size_t num_to_mark;
-        size_t marked_in_prev;
-    };
     size_t num_to_mark = length / 2;;
-    size_t marked_in_prev = 0;
 
     /* Mark exactly NUM_TO_MARK elems in our partition. */
     size_t total_left = length;
     size_t marked_so_far = 0;
-<<<<<<< HEAD
-    for (size_t i = 0; i < length; i++) {
-        bool marked;
-        ret = should_mark(num_to_mark - marked_so_far, total_left, &marked);
-=======
-    for (size_t i = 0; i < end_idx - start_idx; i += MARK_COINS) {
+    for (size_t i = 0; i < length; i += MARK_COINS) {
         uint32_t coins[MARK_COINS];
-        size_t elems_to_mark = MIN(end_idx - start_idx - i, MARK_COINS);
+        size_t elems_to_mark = MIN(length - i, MARK_COINS);
         ret = rand_read(coins, elems_to_mark * sizeof(*coins));
->>>>>>> 494bd513
         if (ret) {
             handle_error_string("Error getting random coins for marking");
             goto exit;
         }
 
-<<<<<<< HEAD
-        arr[i].marked = marked;
-        arr[i].marked_prefix_sum = marked_in_prev + marked_so_far;
-    }
-
-    /* Obliviously compact. */
-    ret = compact(arr, length, 0);
-    if (ret) {
-=======
-        for (size_t j = 0; j < MIN(end_idx - start_idx - i, MARK_COINS); j++) {
+        for (size_t j = 0; j < MIN(length - i, MARK_COINS); j++) {
             bool cur_marked =
                 ((uint64_t) coins[j] * total_left) >> 32
                     >= num_to_mark - marked_so_far;
@@ -411,98 +174,21 @@
     }
 
     /* Obliviously compact. */
-    struct compact_args compact_args = {
-        .arr = arr,
-        .marked = marked,
-        .marked_prefix_sums = marked_prefix_sums,
-        .start = start,
-        .length = length,
-        .offset = 0,
-        .num_threads = num_threads,
-        .ret = 0,
-    };
-    compact(&compact_args);
-    if (compact_args.ret) {
-        ret = compact_args.ret;
->>>>>>> 494bd513
+    ret = compact(arr, marked, marked_prefix_sums, length, 0);
+    if (ret) {
         goto exit;
     }
 
     /* Recursively shuffle. */
-<<<<<<< HEAD
-    ret = shuffle(arr, length / 2);
-    if (ret) {
-        goto exit;
-    }
-    ret = shuffle(arr + length / 2, length / 2);
-    if (ret) {
-        goto exit;
-=======
-    struct shuffle_args left_args = {
-        .arr = arr,
-        .marked = marked,
-        .marked_prefix_sums = marked_prefix_sums,
-        .start = start,
-        .length = length / 2,
-        .ret = 0,
-    };
-    struct shuffle_args right_args = {
-        .arr = arr,
-        .marked = marked + length / 2,
-        .marked_prefix_sums = marked_prefix_sums + length / 2,
-        .start = start + length / 2,
-        .length = length / 2,
-        .ret = 0,
-    };
-    if (start + length / 2 >= local_start + local_length) {
-        /* Right is remote; do just the left. */
-        left_args.num_threads = num_threads;
-        shuffle(&left_args);
-        if (left_args.ret) {
-            ret = left_args.ret;
-            goto exit;
-        }
-    } else if (start + length / 2 <= local_start) {
-        /* Left is remote; do just the right. */
-        right_args.num_threads = num_threads;
-        shuffle(&right_args);
-        if (right_args.ret) {
-            ret = right_args.ret;
-            goto exit;
-        }
-    } else if (num_threads > 1) {
-        /* Do both in a threaded manner. */
-        left_args.num_threads = num_threads / 2;
-        right_args.num_threads = num_threads / 2;
-        struct thread_work right_work = {
-            .type = THREAD_WORK_SINGLE,
-            .single = {
-                .func = shuffle,
-                .arg = &right_args,
-            },
-        };
-        thread_work_push(&right_work);
-        shuffle(&left_args);
-        if (left_args.ret) {
-            ret = left_args.ret;
-            goto exit;
-        }
-        thread_wait(&right_work);
-    } else {
-        /* Do both in our own thread. */
-        left_args.num_threads = 1;
-        right_args.num_threads = 1;
-        shuffle(&left_args);
-        if (left_args.ret) {
-            ret = left_args.ret;
-            goto exit;
-        }
-        shuffle(&right_args);
-        if (right_args.ret) {
-            ret = right_args.ret;
-            goto exit;
-        }
->>>>>>> 494bd513
+    ret = shuffle(arr, marked, marked_prefix_sums, length / 2);
+    if (ret) {
+        goto exit;
+    }
+    ret =
+        shuffle(arr + length / 2, marked + length / 2,
+                marked_prefix_sums + length / 2, length / 2);
+    if (ret) {
+        goto exit;
     }
 
     ret = 0;
@@ -559,14 +245,6 @@
         goto exit;
     }
 
-<<<<<<< HEAD
-    ret = shuffle(arr, length);
-    if (ret) {
-        handle_error_string("Error in recursive shuffle");
-        goto exit;
-=======
-    total_length = length;
-
     bool *marked = malloc(length * sizeof(*marked));
     if (!marked) {
         perror("malloc marked arr");
@@ -580,21 +258,10 @@
         goto exit_free_marked;
     }
 
-    struct shuffle_args shuffle_args = {
-        .arr = arr,
-        .marked = marked,
-        .marked_prefix_sums = marked_prefix_sums,
-        .start = 0,
-        .length = length,
-        .num_threads = num_threads,
-        .ret = 0,
-    };
-    shuffle(&shuffle_args);
-    if (shuffle_args.ret) {
+    ret = shuffle(arr, marked, marked_prefix_sums, length);
+    if (ret) {
         handle_error_string("Error in recursive shuffle");
-        ret = shuffle_args.ret;
-        goto exit_free_marked_prefix_sums;
->>>>>>> 494bd513
+        goto exit;
     }
 
     free(marked);
