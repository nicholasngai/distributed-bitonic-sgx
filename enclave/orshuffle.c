--- conflicted
+++ resolved
@@ -27,7 +27,6 @@
 #endif
 
 #define SWAP_CHUNK_SIZE 4096
-#define MARK_COINS 2048
 
 static size_t total_length;
 
@@ -273,8 +272,6 @@
 
 struct compact_args {
     elem_t *arr;
-    bool *marked;
-    size_t *marked_prefix_sums;
     size_t start;
     size_t length;
     size_t offset;
@@ -284,8 +281,6 @@
 static void compact(void *args_) {
     struct compact_args *args = args_;
     elem_t *arr = args->arr;
-    bool *marked = args->marked;
-    size_t *marked_prefix_sums = args->marked_prefix_sums;
     size_t start = args->start;
     size_t length = args->length;
     size_t offset = args->offset;
@@ -301,7 +296,10 @@
 
     if (start >= local_start && start + length <= local_start + local_length
             && length == 2) {
-        bool cond = (!marked[0] & marked[1]) != (bool) offset;
+        bool cond =
+            (!arr[start - local_start].marked
+                    & arr[start + 1 - local_start].marked)
+                != (bool) offset;
         o_memswap(&arr[start - local_start], &arr[start + 1 - local_start],
                 sizeof(*arr), cond);
         ret = 0;
@@ -330,12 +328,13 @@
          * middle element. */
         if (world_rank == master_rank) {
             /* We are also the master, so set the local variable. */
-            mid_prefix_sum = marked_prefix_sums[mid_idx - start];
+            mid_prefix_sum = arr[mid_idx - local_start].marked_prefix_sum;
         } else {
             /* Send it to the master. */
             ret =
-                mpi_tls_send_bytes(&marked_prefix_sums[mid_idx - start],
-                        sizeof(*marked_prefix_sums), master_rank, tag);
+                mpi_tls_send_bytes(
+                        &arr[mid_idx - local_start].marked_prefix_sum,
+                        sizeof(arr->marked_prefix_sum), master_rank, tag);
             if (ret) {
                 handle_error_string(
                         "Error sending prefix marked count for %lu from %d to %d",
@@ -360,7 +359,9 @@
         }
 
         /* Compute the number of marked elements. */
-        left_marked_count = mid_prefix_sum - marked_prefix_sums[0] + marked[0];
+        left_marked_count =
+            mid_prefix_sum - arr[start - local_start].marked_prefix_sum
+                + arr[start - local_start].marked;
 
         /* Send it to everyone else. */
         for (int rank = master_rank + 1; rank <= final_rank; rank++) {
@@ -390,8 +391,6 @@
     /* Recursively compact. */
     struct compact_args left_args = {
         .arr = arr,
-        .marked = marked,
-        .marked_prefix_sums = marked_prefix_sums,
         .start = start,
         .length = length / 2,
         .offset = offset % (length / 2),
@@ -399,8 +398,6 @@
     };
     struct compact_args right_args = {
         .arr = arr,
-        .marked = marked + length / 2,
-        .marked_prefix_sums = marked_prefix_sums + length / 2,
         .start = start + length / 2,
         .length = length / 2,
         .offset = (offset + left_marked_count) % (length / 2),
@@ -477,8 +474,6 @@
 
 struct shuffle_args {
     elem_t *arr;
-    bool *marked;
-    size_t *marked_prefix_sums;
     size_t start;
     size_t length;
     size_t num_threads;
@@ -487,8 +482,6 @@
 static void shuffle(void *args_) {
     struct shuffle_args *args = args_;
     elem_t *arr = args->arr;
-    bool *marked = args->marked;
-    size_t *marked_prefix_sums = args->marked_prefix_sums;
     size_t start = args->start;
     size_t length = args->length;
     size_t num_threads = args->num_threads;
@@ -501,26 +494,15 @@
         goto exit;
     }
 
-<<<<<<< HEAD
-    if (args->start >= local_start
-            && args->start + args->length <= local_start + local_length
-            && args->length == 2) {
-=======
     if (start >= local_start && start + length <= local_start + local_length
             && length == 2) {
->>>>>>> feb8203b
         bool cond;
         ret = rand_bit(&cond);
         if (ret) {
             goto exit;
         }
-<<<<<<< HEAD
-        o_memswap(&args->arr[args->start], &args->arr[args->start + 1],
-                sizeof(*args->arr), cond);
-=======
         o_memswap(&arr[start - local_start], &arr[start + 1 - local_start],
                 sizeof(*arr), cond);
->>>>>>> feb8203b
         goto exit;
     }
 
@@ -606,31 +588,23 @@
     size_t end_idx = MIN(start + length, local_start + local_length);
     size_t total_left = end_idx - start_idx;
     size_t marked_so_far = 0;
-    for (size_t i = 0; i < end_idx - start_idx; i += MARK_COINS) {
-        uint32_t coins[MARK_COINS];
-        size_t elems_to_mark = MIN(end_idx - start_idx - i, MARK_COINS);
-        ret = rand_read(coins, elems_to_mark * sizeof(*coins));
+    for (size_t i = start_idx; i < end_idx; i++) {
+        bool marked;
+        ret = should_mark(num_to_mark - marked_so_far, total_left, &marked);
         if (ret) {
-            handle_error_string("Error getting random coins for marking");
-            goto exit;
-        }
-
-        for (size_t j = 0; j < MIN(end_idx - start_idx - i, MARK_COINS); j++) {
-            bool cur_marked =
-                ((uint64_t) coins[j] * total_left) >> 32
-                    >= num_to_mark - marked_so_far;
-            marked_so_far += cur_marked;
-            marked[i + j] = cur_marked;
-            marked_prefix_sums[i + j] = marked_so_far;
-            total_left--;
-        }
+            handle_error_string("Error getting random marked");
+            goto exit;
+        }
+        marked_so_far += marked;
+        total_left--;
+
+        arr[i - local_start].marked = marked;
+        arr[i - local_start].marked_prefix_sum = marked_in_prev + marked_so_far;
     }
 
     /* Obliviously compact. */
     struct compact_args compact_args = {
         .arr = arr,
-        .marked = marked,
-        .marked_prefix_sums = marked_prefix_sums,
         .start = start,
         .length = length,
         .offset = 0,
@@ -646,16 +620,12 @@
     /* Recursively shuffle. */
     struct shuffle_args left_args = {
         .arr = arr,
-        .marked = marked,
-        .marked_prefix_sums = marked_prefix_sums,
         .start = start,
         .length = length / 2,
         .ret = 0,
     };
     struct shuffle_args right_args = {
         .arr = arr,
-        .marked = marked + length / 2,
-        .marked_prefix_sums = marked_prefix_sums + length / 2,
         .start = start + length / 2,
         .length = length / 2,
         .ret = 0,
@@ -779,23 +749,8 @@
 
     total_length = length;
 
-    bool *marked = malloc(length * sizeof(*marked));
-    if (!marked) {
-        perror("malloc marked arr");
-        ret = errno;
-        goto exit;
-    }
-    size_t *marked_prefix_sums = malloc(length * sizeof(*marked_prefix_sums));
-    if (!marked_prefix_sums) {
-        perror("malloc marked prefix sums arr");
-        ret = errno;
-        goto exit_free_marked;
-    }
-
     struct shuffle_args shuffle_args = {
         .arr = arr,
-        .marked = marked,
-        .marked_prefix_sums = marked_prefix_sums,
         .start = 0,
         .length = length,
         .num_threads = num_threads,
@@ -805,13 +760,8 @@
     if (shuffle_args.ret) {
         handle_error_string("Error in recursive shuffle");
         ret = shuffle_args.ret;
-        goto exit_free_marked_prefix_sums;
-    }
-
-    free(marked);
-    marked = NULL;
-    free(marked_prefix_sums);
-    marked_prefix_sums = NULL;
+        goto exit;
+    }
 
     /* Assign random IDs to ensure uniqueness. */
     struct assign_random_id_args assign_random_id_args = {
@@ -835,10 +785,9 @@
     if (assign_random_id_args.ret) {
         handle_error_string("Error assigning random ORP IDs");
         ret = assign_random_id_args.ret;
-        goto exit_free_marked_prefix_sums;
-    }
-
-<<<<<<< HEAD
+        goto exit;
+    }
+
     struct ocall_timespec time_shuffle;
 #ifndef DISTRIBUTED_SGX_SORT_HOSTONLY
     {
@@ -848,13 +797,6 @@
             ret = -1;
             goto exit;
         }
-=======
-    struct timespec time_shuffle;
-    if (clock_gettime(CLOCK_REALTIME, &time_shuffle)) {
-        handle_error_string("Error getting time");
-        ret = errno;
-        goto exit_free_marked_prefix_sums;
->>>>>>> feb8203b
     }
 #else
     ocall_clock_gettime(&time_shuffle);
@@ -866,7 +808,7 @@
     elem_t *buf = arr + MAX(local_length * 2, 512);
     ret = nonoblivious_sort(arr, buf, length, local_length, num_threads);
     if (ret) {
-        goto exit_free_marked_prefix_sums;
+        goto exit;
     }
 
     /* Copy the output to the final output. */
@@ -877,10 +819,6 @@
                 get_time_difference(&time_start, &time_shuffle));
     }
 
-exit_free_marked_prefix_sums:
-    free(marked_prefix_sums);
-exit_free_marked:
-    free(marked);
 exit:
     return ret;
 }