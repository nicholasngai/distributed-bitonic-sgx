#include "enclave/orshuffle.h"
#include <errno.h>
#include <stdbool.h>
#include <stddef.h>
#include <stdint.h>
#include <stdio.h>
#include <string.h>
#include <threads.h>
#include <time.h>
#include <liboblivious/primitives.h>
#include "common/crypto.h"
#include "common/defs.h"
#include "common/error.h"
#include "common/util.h"
#include "enclave/mpi_tls.h"
#include "enclave/nonoblivious.h"
#include "enclave/parallel_enc.h"
#include "enclave/threading.h"

#define SWAP_CHUNK_SIZE 4096

static size_t total_length;

static thread_local elem_t *buffer;

int orshuffle_init(void) {
    int ret;

    buffer = malloc(SWAP_CHUNK_SIZE * sizeof(*buffer));
    if (!buffer) {
        perror("malloc buffer");
        ret = errno;
        goto exit;
    }

    return 0;

exit:
    return ret;
}

void orshuffle_free(void) {
    free(buffer);
}

/* Array index and world rank relationship helpers. */

static int get_index_address(size_t index) {
    return index * world_size / total_length;
}

static size_t get_local_start(int rank) {
    return (rank * total_length + world_size - 1) / world_size;
}

/* Marking helper. */

static int should_mark(size_t left_to_mark, size_t total_left, bool *result) {
    int ret;

    size_t r;
    do {
        ret = rand_read(&r, sizeof(r));
        if (ret) {
            handle_error_string("Error reading random value");
            goto exit;
        }
    } while (r >= SIZE_MAX - SIZE_MAX % total_left);

    *result = r % total_left < left_to_mark;

exit:
    return ret;
}

/* Swapping. */

<<<<<<< HEAD
static int swap_local_range(elem_t *arr, size_t length, size_t a, size_t b,
=======
static void compact_cache_line_offset(elem_t *arr, size_t length,
        size_t offset) {
    if (length == 2) {
        o_memswap(&arr[0], &arr[1], sizeof(*arr),
                (!arr[0].marked & arr[1].marked) != offset);
        return;
    }

    size_t left_marked_count =
        arr[length / 2 - 1].marked_prefix_sum
            - arr[0].marked_prefix_sum
            + arr[0].marked;

    compact_cache_line_offset(arr, length / 2, offset % (length / 2));
    compact_cache_line_offset(arr + length / 2, length / 2,
            (offset + left_marked_count) % (length / 2));

    bool s =
        (offset % (length / 2) + left_marked_count >= length / 2) != (offset >= length / 2);
    for (size_t i = 0; i < length / 2; i++) {
        bool cond = s != (i >= (offset + left_marked_count) % (length / 2));
        o_memswap(&arr[i], &arr[i + length / 2], sizeof(*arr), cond);
    }
}

static int compact_cache_line(void *arr, size_t start, size_t length,
        size_t offset) {
    size_t local_start = get_local_start(world_rank);
    int ret;

    if ((start - local_start) / CACHE_LINESIZE !=
            (start + length - 1 - local_start) / CACHE_LINESIZE) {
        handle_error_string("Call to compact_cache_line spans multiple lines");
        ret = -1;
        goto exit;
    }

    elem_t *elems =
        cache_load_elems(arr, ROUND_DOWN(start - local_start, CACHE_LINESIZE),
                local_start);
    if (!elems) {
        handle_error_string("Error fetching elems");
        ret = -1;
        goto exit;
    }

    compact_cache_line_offset(elems + (start - local_start) % CACHE_LINESIZE,
            length, offset);

    cache_free_elems(elems);

    ret = 0;

exit:
    return ret;
}

static void shuffle_cache_line_helper(elem_t *arr, size_t length) {
    if (length < 2) {
        return;
    }

    size_t total_left = length;
    size_t num_to_mark = length / 2;
    size_t marked_so_far = 0;
    for (size_t i = 0; i < length; i++) {
        should_mark(num_to_mark - marked_so_far, total_left, &arr[i].marked);
        total_left--;
        marked_so_far += arr[i].marked;
        arr[i].marked_prefix_sum = marked_so_far;
    }

    compact_cache_line_offset(arr, length, 0);
}

static int shuffle_cache_line(void *arr, size_t start, size_t length) {
    size_t local_start = get_local_start(world_rank);
    int ret;

    if ((start - local_start) / CACHE_LINESIZE !=
            (start + length - 1 - local_start) / CACHE_LINESIZE) {
        handle_error_string("Call to shuffle_cache_line spans multiple lines");
        ret = -1;
        goto exit;
    }

    elem_t *elems =
        cache_load_elems(arr, ROUND_DOWN(start - local_start, CACHE_LINESIZE),
                local_start);
    if (!elems) {
        handle_error_string("Error fetching elems");
        ret = -1;
        goto exit;
    }

    shuffle_cache_line_helper(elems + (start - local_start) % CACHE_LINESIZE,
            length);

    cache_free_elems(elems);

    ret = 0;

exit:
    return ret;
}

static int swap_local_range(void *arr, size_t length, size_t a, size_t b,
>>>>>>> c446d775
        size_t count, size_t offset, size_t left_marked_count) {
    size_t local_start = get_local_start(world_rank);
    int ret;

    bool s =
        (offset % (length / 2) + left_marked_count >= length / 2) != (offset >= length / 2);

    for (size_t i = 0; i < count; i++) {
        bool cond = s != (a + i >= (offset + left_marked_count) % (length / 2));
        o_memswap(&arr[a + i - local_start], &arr[b + i - local_start],
                sizeof(*arr), cond);
    }

    ret = 0;

    return ret;
}

static int swap_remote_range(elem_t *arr, size_t length, size_t local_idx,
        size_t remote_idx, size_t count, size_t offset,
        size_t left_marked_count) {
    size_t local_start = get_local_start(world_rank);
    int remote_rank = get_index_address(remote_idx);
    int ret;

    bool s =
        (offset % (length / 2) + left_marked_count >= length / 2) != (offset >= length / 2);

    /* Swap elems in maximum chunk sizes of SWAP_CHUNK_SIZE and iterate until no
     * count is remaining. */
    while (count) {
        size_t elems_to_swap = MIN(count, SWAP_CHUNK_SIZE);

        /* Post receive for remote elems to buffer. */
        mpi_tls_request_t request;
        ret = mpi_tls_irecv_bytes(buffer,
                elems_to_swap * sizeof(*buffer), remote_rank, local_idx,
                &request);
        if (ret) {
            handle_error_string("Error receiving elem bytes");
            goto exit;
        }

        /* Send local elems to the remote. */
        ret =
            mpi_tls_send_bytes(arr + local_idx - local_start,
                    elems_to_swap * sizeof(*arr), remote_rank, remote_idx);
        if (ret) {
            handle_error_string("Error sending elem bytes");
            goto exit;
        }

        /* Wait for received elems to come in. */
        ret = mpi_tls_wait(&request, MPI_TLS_STATUS_IGNORE);
        if (ret) {
            handle_error_string("Error waiting on receive for elem bytes");
            goto exit;
        }

        /* Replace the local elements with the received remote elements if
         * necessary. Assume we are sorting ascending. If the local index is
         * lower, then we swap if the local element is lower. Likewise, if the
         * local index is higher, than we swap if the local element is higher.
         * If descending, everything is reversed. */
        for (size_t i = 0; i < elems_to_swap; i++) {
            bool cond = s != (local_idx + i >= (offset + left_marked_count) % (length / 2));
            o_memcpy(&arr[local_idx + i - local_start], &buffer[i],
                    sizeof(*arr), cond);
        }

        /* Bump pointers, decrement count, and continue. */
        local_idx += elems_to_swap;
        remote_idx += elems_to_swap;
        count -= elems_to_swap;
    }

    ret = 0;

exit:
    return ret;
}

static int swap_range(elem_t *arr, size_t length, size_t a_start, size_t b_start,
        size_t count, size_t offset, size_t left_marked_count) {
    // TODO Assumption: Only either a subset of range A is local, or a subset of
    // range B is local. For local-remote swaps, the subset of the remote range
    // correspondingw with the local range is entirely contained within a single
    // elem. This requires that both the number of elements and the number of
    // elems is a power of 2.

    size_t local_start = get_local_start(world_rank);
    size_t local_end = get_local_start(world_rank + 1);
    bool a_is_local = a_start < local_end && a_start + count > local_start;
    bool b_is_local = b_start < local_end && b_start + count > local_start;

    if (a_is_local && b_is_local) {
        return swap_local_range(arr, length, a_start, b_start, count, offset,
                left_marked_count);
    } else if (a_is_local) {
        size_t a_local_start = MAX(a_start, local_start);
        size_t a_local_end = MIN(a_start + count, local_end);
        return swap_remote_range(arr, length, a_local_start,
                b_start + a_local_start - a_start,
                a_local_end - a_local_start, offset, left_marked_count);
    } else if (b_is_local) {
        size_t b_local_start = MAX(b_start, local_start);
        size_t b_local_end = MIN(b_start + count, local_end);
        return swap_remote_range(arr, length, b_local_start,
                a_start + b_local_start - b_start,
                b_local_end - b_local_start, offset, left_marked_count);
    } else {
        return 0;
    }
}

struct compact_args {
    elem_t *arr;
    size_t start;
    size_t length;
    size_t offset;
    size_t num_threads;
    int ret;
};
static void compact(void *args_) {
    struct compact_args *args = args_;
    size_t local_start = get_local_start(world_rank);
    size_t local_length = get_local_start(world_rank + 1) - local_start;
    int ret;

    if (args->length < 2) {
        ret = 0;
        goto exit;
    }

<<<<<<< HEAD
    /* Count elements in the left half that are marked. */
    size_t left_marked_count = 0;
    for (size_t i = MAX(args->start, local_start);
            i < MIN(args->start + args->length / 2, local_start + local_length);
            i++) {
        left_marked_count += args->arr[i - local_start].marked;
=======
    if (args->start >= local_start
            && args->start + args->length <= local_start + local_length
            && args->length <= CACHE_LINESIZE) {
        ret = compact_cache_line(args->arr, args->start, args->length,
                args->offset);
        goto exit;
    }

    /* Get number of elements in the left half that are marked. The elements
     * contains the prefix sums, so taking the final prefix sum minus the first
     * prefix sum plus 1 if first element is marked should be sufficient. */
    int master_rank = get_index_address(args->start);
    int final_rank = get_index_address(args->start + args->length - 1);
    size_t mid_idx = args->start + args->length / 2 - 1;
    int mid_rank = get_index_address(mid_idx);
    /* Use START + LENGTH / 2 as the tag (the midpoint index) since that's
     * guaranteed to be unique across iterations. */
    int tag =
        OCOMPACT_MARKED_COUNT_MPI_TAG + (int) (args->start + args->length / 2);
    size_t left_marked_count;
    size_t mid_prefix_sum;
    if (world_rank == mid_rank) {
        /* Send the middle prefix sum to the master rank, since we have the
         * middle element. */
        elem_t *elems =
            cache_load_elems(args->arr,
                    ROUND_DOWN(mid_idx - local_start, 512),
                local_start);
        if (!elems) {
            handle_error_string("Error loading elems %lu",
                    ROUND_DOWN(mid_idx - local_start, 512) + local_start);
            ret = -1;
            goto exit;
        }

        if (world_rank == master_rank) {
            /* We are also the master, so set the local variable. */
            mid_prefix_sum =
                elems[(mid_idx - local_start) % CACHE_LINESIZE].marked_prefix_sum;
        } else {
            /* Send it to the master. */
            ret =
                mpi_tls_send_bytes(
                        &elems[(mid_idx - local_start) % CACHE_LINESIZE].marked_prefix_sum,
                        sizeof(elems->marked_prefix_sum), master_rank, tag);
            if (ret) {
                handle_error_string(
                        "Error sending prefix marked count for %lu from %d to %d",
                        mid_idx, world_rank, master_rank);
                cache_free_elems(elems);
                goto exit;
            }
        }

        cache_free_elems(elems);
>>>>>>> c446d775
    }
    if (world_rank == master_rank) {
        elem_t *elems =
            cache_load_elems(args->arr, ROUND_DOWN(args->start - local_start,
                        512), local_start);
        if (!elems) {
            handle_error_string("Error loading elems %lu",
                    ROUND_DOWN(args->start - local_start, 512));
            ret = -1;
            goto exit;
        }

        /* If we don't have the middle element, receive the middle prefix
         * sum. */
        if (world_rank != mid_rank) {
            ret =
                mpi_tls_recv_bytes(&mid_prefix_sum, sizeof(mid_prefix_sum),
                        mid_rank, tag, MPI_TLS_STATUS_IGNORE);
            if (ret) {
                handle_error_string(
                        "Error receiving prefix marked count for %lu from %d into %d",
                        args->start, final_rank, world_rank);
                cache_free_elems(elems);
                goto exit;
            }
        }

        /* Compute the number of marked elements. */
        left_marked_count =
            mid_prefix_sum
                - elems[(args->start - local_start) % CACHE_LINESIZE].marked_prefix_sum
                + elems[(args->start - local_start) % CACHE_LINESIZE].marked;

        /* Send it to everyone else. */
        for (int rank = master_rank + 1; rank <= final_rank; rank++) {
            ret =
                mpi_tls_send_bytes(&left_marked_count,
                        sizeof(left_marked_count), rank, tag);
            if (ret) {
                handle_error_string(
                        "Error sending total marked count from %d to %d",
                        world_rank, rank);
                cache_free_elems(elems);
                goto exit;
            }
        }

        cache_free_elems(elems);
    } else {
        /* Receive the left marked count from the master. */
        ret =
            mpi_tls_recv_bytes(&left_marked_count, sizeof(left_marked_count),
                    master_rank, tag, MPI_TLS_STATUS_IGNORE);
        if (ret) {
            handle_error_string(
                    "Error receiving total marked count from %d into %d",
                    world_rank, master_rank);
            goto exit;
        }
    }

    /* Swap. */
    ret =
        swap_range(args->arr, args->length, args->start,
                args->start + args->length / 2, args->length / 2, args->offset,
                left_marked_count);
    if (ret) {
        handle_error_string(
                "Error swapping range with start %lu and length %lu",
                args->start, args->start + args->length / 2);
        goto exit;
    }

    /* Recursively compact. */
    struct compact_args left_args = {
        .arr = args->arr,
        .start = args->start,
        .length = args->length / 2,
        .offset = args->offset % (args->length / 2),
        .ret = 0,
    };
    struct compact_args right_args = {
        .arr = args->arr,
        .start = args->start + args->length / 2,
        .length = args->length / 2,
        .offset = (args->offset + left_marked_count) % (args->length / 2),
        .ret = 0,
    };
    if (args->start + args->length / 2 >= local_start + local_length) {
        /* Right is remote; do just the left. */
        left_args.num_threads = args->num_threads;
        compact(&left_args);
        if (left_args.ret) {
            ret = left_args.ret;
            goto exit;
        }
    } else if (args->start + args->length / 2 <= local_start) {
        /* Left is remote; do just the right. */
        right_args.num_threads = args->num_threads;
        compact(&right_args);
        if (right_args.ret) {
            ret = right_args.ret;
            goto exit;
        }
    } else if (args->num_threads > 1) {
        /* Do both in a threaded manner. */
        left_args.num_threads = args->num_threads / 2;
        right_args.num_threads = args->num_threads / 2;
        struct thread_work right_work = {
            .type = THREAD_WORK_SINGLE,
            .single = {
                .func = compact,
                .arg = &right_args,
            },
        };
        thread_work_push(&right_work);
        compact(&left_args);
        if (left_args.ret) {
            ret = left_args.ret;
            goto exit;
        }
        thread_wait(&right_work);
    } else {
        /* Do both in our own thread. */
        left_args.num_threads = 1;
        right_args.num_threads = 1;
        compact(&left_args);
        if (left_args.ret) {
            ret = left_args.ret;
            goto exit;
        }
        compact(&right_args);
        if (right_args.ret) {
            ret = right_args.ret;
            goto exit;
        }
    }

exit:
    {
        int expected = 0;
        __atomic_compare_exchange_n(&args->ret, &expected, ret, false,
                __ATOMIC_RELAXED, __ATOMIC_RELAXED);
    }
}

struct shuffle_args {
    elem_t *arr;
    size_t start;
    size_t length;
    size_t num_threads;
    int ret;
};
static void shuffle(void *args_) {
    struct shuffle_args *args = args_;
    size_t local_start = get_local_start(world_rank);
    size_t local_length = get_local_start(world_rank + 1) - local_start;
    int ret;

    if (args->length < 2) {
        ret = 0;
        goto exit;
    }

    if (args->start >= local_start + local_length
            || args->start + args->length <= local_start) {
        ret = 0;
        goto exit;
    }

    /* Get the number of elements to mark in this enclave. */
    struct mark_count_payload {
        size_t num_to_mark;
        size_t marked_in_prev;
    };
    int master_rank = get_index_address(args->start);
    int final_rank = get_index_address(args->start + args->length - 1);
    int tag =
        OCOMPACT_MARKED_COUNT_MPI_TAG + (int) (args->start + args->length / 2);
    size_t num_to_mark;
    size_t marked_in_prev;
    if (master_rank == final_rank) {
        /* For single enclave, the number of elements is just half. */
        num_to_mark = args->length / 2;
        marked_in_prev = 0;
    } else if (world_rank == master_rank) {
        /* If we are the first enclave containing this slice, do a bunch of
         * random sampling to figure out how many elements each enclave should
         * mark and send them to each enclave. */
        size_t enclave_mark_counts[world_size];
        memset(enclave_mark_counts, '\0', sizeof(enclave_mark_counts));

        size_t total_left_to_mark = args->length / 2;
        size_t total_left = args->length;
        for (int rank = master_rank; rank <= final_rank; rank++) {
            size_t rank_start = get_local_start(rank);
            size_t rank_end = get_local_start(rank + 1);
            for (size_t i = MAX(args->start, rank_start);
                    i < MIN(args->start + args->length, rank_end); i++) {
                bool marked;
                ret = should_mark(total_left_to_mark, total_left, &marked);
                if (ret) {
                    handle_error_string("Error getting random marked");
                    goto exit;
                }
                total_left_to_mark -= marked;
                total_left--;
                enclave_mark_counts[rank] += marked;
            }
        }

        marked_in_prev = 0;
        for (int rank = master_rank + 1; rank <= final_rank; rank++) {
            struct mark_count_payload payload = {
                .num_to_mark = enclave_mark_counts[rank],
                .marked_in_prev = marked_in_prev,
            };
            ret = mpi_tls_send_bytes(&payload, sizeof(payload), rank, tag);
            if (ret) {
                handle_error_string("Error sending mark count from %d to %d",
                        world_rank, rank);
                goto exit;
            }
            marked_in_prev += enclave_mark_counts[rank];
        }

        num_to_mark = enclave_mark_counts[0];
        marked_in_prev = 0;
    } else {
        /* Else, receive the number of elements from the master. */
        struct mark_count_payload payload;
        ret =
            mpi_tls_recv_bytes(&payload, sizeof(payload), master_rank,
                    tag, MPI_TLS_STATUS_IGNORE);
        if (ret) {
            handle_error_string("Error receiving mark count from %d into %d\n",
                    master_rank, world_rank);
            goto exit;
        }
        num_to_mark = payload.num_to_mark;
        marked_in_prev = payload.marked_in_prev;
    }

    /* Mark exactly NUM_TO_MARK elems in our partition. */
    size_t start_idx = MAX(args->start, local_start);
    size_t end_idx = MIN(args->start + args->length, local_start + local_length);
    size_t total_left = end_idx - start_idx;
<<<<<<< HEAD
    for (size_t i = start_idx; i < end_idx; i++) {
        bool marked;
        ret = should_mark(left_to_mark, total_left, &marked);
        if (ret) {
            handle_error_string("Error getting random marked");
=======
    size_t marked_so_far = 0;
    for (size_t i = ROUND_DOWN(start_idx - local_start, CACHE_LINESIZE) + local_start;
            i < end_idx; i += CACHE_LINESIZE) {
        elem_t *elems = cache_load_elems(args->arr, i - local_start, local_start);
        if (!elems) {
            handle_error_string("Error loading elems %lu\n", i);
>>>>>>> c446d775
            goto exit;
        }
        left_to_mark -= marked;
        total_left--;

<<<<<<< HEAD
        args->arr[i - local_start].marked = marked;
=======
        for (size_t j = MAX(i, start_idx); j < MIN(i + CACHE_LINESIZE, end_idx);
                j++) {
            bool marked;
            ret =
                should_mark(num_to_mark - marked_so_far, total_left, &marked);
            if (ret) {
                handle_error_string("Error getting random marked");
                cache_free_elems(elems);
                goto exit;
            }
            marked_so_far += marked;
            total_left--;

            elems[j - i].marked_prefix_sum = marked_in_prev + marked_so_far;
            elems[j - i].marked = marked;
        }

        cache_free_elems(elems);
>>>>>>> c446d775
    }

    /* Obliviously compact. */
    struct compact_args compact_args = {
        .arr = args->arr,
        .start = args->start,
        .length = args->length,
        .offset = 0,
        .num_threads = args->num_threads,
        .ret = 0,
    };
    compact(&compact_args);
    if (compact_args.ret) {
        ret = compact_args.ret;
        goto exit;
    }

    /* Recursively compact. */
    struct shuffle_args left_args = {
        .arr = args->arr,
        .start = args->start,
        .length = args->length / 2,
        .ret = 0,
    };
    struct shuffle_args right_args = {
        .arr = args->arr,
        .start = args->start + args->length / 2,
        .length = args->length / 2,
        .ret = 0,
    };
    if (args->start + args->length / 2 >= local_start + local_length) {
        /* Right is remote; do just the left. */
        left_args.num_threads = args->num_threads;
        shuffle(&left_args);
        if (left_args.ret) {
            ret = left_args.ret;
            goto exit;
        }
    } else if (args->start + args->length / 2 <= local_start) {
        /* Left is remote; do just the right. */
        right_args.num_threads = args->num_threads;
        shuffle(&right_args);
        if (right_args.ret) {
            ret = right_args.ret;
            goto exit;
        }
    } else if (args->num_threads > 1) {
        /* Do both in a threaded manner. */
        left_args.num_threads = args->num_threads / 2;
        right_args.num_threads = args->num_threads / 2;
        struct thread_work right_work = {
            .type = THREAD_WORK_SINGLE,
            .single = {
                .func = shuffle,
                .arg = &right_args,
            },
        };
        thread_work_push(&right_work);
        shuffle(&left_args);
        if (left_args.ret) {
            ret = left_args.ret;
            goto exit;
        }
        thread_wait(&right_work);
    } else {
        /* Do both in our own thread. */
        left_args.num_threads = 1;
        right_args.num_threads = 1;
        shuffle(&left_args);
        if (left_args.ret) {
            ret = left_args.ret;
            goto exit;
        }
        shuffle(&right_args);
        if (right_args.ret) {
            ret = right_args.ret;
            goto exit;
        }
    }

    ret = 0;

exit:
    {
        int expected = 0;
        __atomic_compare_exchange_n(&args->ret, &expected, ret, false,
                __ATOMIC_RELAXED, __ATOMIC_RELAXED);
    }
}

int orshuffle_sort(elem_t *arr, size_t length, size_t num_threads) {
    size_t local_start = length * world_rank / world_size;
    size_t local_length = length * (world_rank + 1) / world_size - local_start;
    int ret;

#ifdef DISTRIBUTED_SGX_SORT_BENCHMARK
    struct timespec time_start;
    if (clock_gettime(CLOCK_REALTIME, &time_start)) {
        handle_error_string("Error getting time");
        ret = errno;
        goto exit;
    }
#endif /* DISTRIBUTED_SGX_SORT_BENCHMARK */

    total_length = length;

    struct shuffle_args args = {
        .arr = arr,
        .start = 0,
        .length = length,
        .num_threads = num_threads,
        .ret = 0,
    };
    shuffle(&args);
    if (args.ret) {
        handle_error_string("Error in recursive shuffle");
        ret = args.ret;
        goto exit;
    }

#ifdef DISTRIBUTED_SGX_SORT_BENCHMARK
    struct timespec time_shuffle;
    if (clock_gettime(CLOCK_REALTIME, &time_shuffle)) {
        handle_error_string("Error getting time");
        ret = errno;
        goto exit;
    }
#endif /* DISTRIBUTED_SGX_SORT_BENCHMARK */

    /* Nonoblivious sort. */
    ret = nonoblivious_sort(arr, length, local_length, local_start);
    if (ret) {
        goto exit;
    }

#ifdef DISTRIBUTED_SGX_SORT_BENCHMARK
    if (world_rank == 0) {
        printf("shuffle          : %f\n",
                get_time_difference(&time_start, &time_shuffle));
    }
#endif

exit:
    return ret;
}<|MERGE_RESOLUTION|>--- conflicted
+++ resolved
@@ -75,117 +75,7 @@
 
 /* Swapping. */
 
-<<<<<<< HEAD
 static int swap_local_range(elem_t *arr, size_t length, size_t a, size_t b,
-=======
-static void compact_cache_line_offset(elem_t *arr, size_t length,
-        size_t offset) {
-    if (length == 2) {
-        o_memswap(&arr[0], &arr[1], sizeof(*arr),
-                (!arr[0].marked & arr[1].marked) != offset);
-        return;
-    }
-
-    size_t left_marked_count =
-        arr[length / 2 - 1].marked_prefix_sum
-            - arr[0].marked_prefix_sum
-            + arr[0].marked;
-
-    compact_cache_line_offset(arr, length / 2, offset % (length / 2));
-    compact_cache_line_offset(arr + length / 2, length / 2,
-            (offset + left_marked_count) % (length / 2));
-
-    bool s =
-        (offset % (length / 2) + left_marked_count >= length / 2) != (offset >= length / 2);
-    for (size_t i = 0; i < length / 2; i++) {
-        bool cond = s != (i >= (offset + left_marked_count) % (length / 2));
-        o_memswap(&arr[i], &arr[i + length / 2], sizeof(*arr), cond);
-    }
-}
-
-static int compact_cache_line(void *arr, size_t start, size_t length,
-        size_t offset) {
-    size_t local_start = get_local_start(world_rank);
-    int ret;
-
-    if ((start - local_start) / CACHE_LINESIZE !=
-            (start + length - 1 - local_start) / CACHE_LINESIZE) {
-        handle_error_string("Call to compact_cache_line spans multiple lines");
-        ret = -1;
-        goto exit;
-    }
-
-    elem_t *elems =
-        cache_load_elems(arr, ROUND_DOWN(start - local_start, CACHE_LINESIZE),
-                local_start);
-    if (!elems) {
-        handle_error_string("Error fetching elems");
-        ret = -1;
-        goto exit;
-    }
-
-    compact_cache_line_offset(elems + (start - local_start) % CACHE_LINESIZE,
-            length, offset);
-
-    cache_free_elems(elems);
-
-    ret = 0;
-
-exit:
-    return ret;
-}
-
-static void shuffle_cache_line_helper(elem_t *arr, size_t length) {
-    if (length < 2) {
-        return;
-    }
-
-    size_t total_left = length;
-    size_t num_to_mark = length / 2;
-    size_t marked_so_far = 0;
-    for (size_t i = 0; i < length; i++) {
-        should_mark(num_to_mark - marked_so_far, total_left, &arr[i].marked);
-        total_left--;
-        marked_so_far += arr[i].marked;
-        arr[i].marked_prefix_sum = marked_so_far;
-    }
-
-    compact_cache_line_offset(arr, length, 0);
-}
-
-static int shuffle_cache_line(void *arr, size_t start, size_t length) {
-    size_t local_start = get_local_start(world_rank);
-    int ret;
-
-    if ((start - local_start) / CACHE_LINESIZE !=
-            (start + length - 1 - local_start) / CACHE_LINESIZE) {
-        handle_error_string("Call to shuffle_cache_line spans multiple lines");
-        ret = -1;
-        goto exit;
-    }
-
-    elem_t *elems =
-        cache_load_elems(arr, ROUND_DOWN(start - local_start, CACHE_LINESIZE),
-                local_start);
-    if (!elems) {
-        handle_error_string("Error fetching elems");
-        ret = -1;
-        goto exit;
-    }
-
-    shuffle_cache_line_helper(elems + (start - local_start) % CACHE_LINESIZE,
-            length);
-
-    cache_free_elems(elems);
-
-    ret = 0;
-
-exit:
-    return ret;
-}
-
-static int swap_local_range(void *arr, size_t length, size_t a, size_t b,
->>>>>>> c446d775
         size_t count, size_t offset, size_t left_marked_count) {
     size_t local_start = get_local_start(world_rank);
     int ret;
@@ -320,21 +210,6 @@
         goto exit;
     }
 
-<<<<<<< HEAD
-    /* Count elements in the left half that are marked. */
-    size_t left_marked_count = 0;
-    for (size_t i = MAX(args->start, local_start);
-            i < MIN(args->start + args->length / 2, local_start + local_length);
-            i++) {
-        left_marked_count += args->arr[i - local_start].marked;
-=======
-    if (args->start >= local_start
-            && args->start + args->length <= local_start + local_length
-            && args->length <= CACHE_LINESIZE) {
-        ret = compact_cache_line(args->arr, args->start, args->length,
-                args->offset);
-        goto exit;
-    }
 
     /* Get number of elements in the left half that are marked. The elements
      * contains the prefix sums, so taking the final prefix sum minus the first
@@ -352,50 +227,24 @@
     if (world_rank == mid_rank) {
         /* Send the middle prefix sum to the master rank, since we have the
          * middle element. */
-        elem_t *elems =
-            cache_load_elems(args->arr,
-                    ROUND_DOWN(mid_idx - local_start, 512),
-                local_start);
-        if (!elems) {
-            handle_error_string("Error loading elems %lu",
-                    ROUND_DOWN(mid_idx - local_start, 512) + local_start);
-            ret = -1;
-            goto exit;
-        }
-
         if (world_rank == master_rank) {
             /* We are also the master, so set the local variable. */
-            mid_prefix_sum =
-                elems[(mid_idx - local_start) % CACHE_LINESIZE].marked_prefix_sum;
+            mid_prefix_sum = args->arr[mid_idx - local_start].marked_prefix_sum;
         } else {
             /* Send it to the master. */
             ret =
                 mpi_tls_send_bytes(
-                        &elems[(mid_idx - local_start) % CACHE_LINESIZE].marked_prefix_sum,
-                        sizeof(elems->marked_prefix_sum), master_rank, tag);
+                        &args->arr[mid_idx - local_start].marked_prefix_sum,
+                        sizeof(args->arr->marked_prefix_sum), master_rank, tag);
             if (ret) {
                 handle_error_string(
                         "Error sending prefix marked count for %lu from %d to %d",
                         mid_idx, world_rank, master_rank);
-                cache_free_elems(elems);
                 goto exit;
             }
         }
-
-        cache_free_elems(elems);
->>>>>>> c446d775
     }
     if (world_rank == master_rank) {
-        elem_t *elems =
-            cache_load_elems(args->arr, ROUND_DOWN(args->start - local_start,
-                        512), local_start);
-        if (!elems) {
-            handle_error_string("Error loading elems %lu",
-                    ROUND_DOWN(args->start - local_start, 512));
-            ret = -1;
-            goto exit;
-        }
-
         /* If we don't have the middle element, receive the middle prefix
          * sum. */
         if (world_rank != mid_rank) {
@@ -406,7 +255,6 @@
                 handle_error_string(
                         "Error receiving prefix marked count for %lu from %d into %d",
                         args->start, final_rank, world_rank);
-                cache_free_elems(elems);
                 goto exit;
             }
         }
@@ -414,8 +262,8 @@
         /* Compute the number of marked elements. */
         left_marked_count =
             mid_prefix_sum
-                - elems[(args->start - local_start) % CACHE_LINESIZE].marked_prefix_sum
-                + elems[(args->start - local_start) % CACHE_LINESIZE].marked;
+                - args->arr[args->start - local_start].marked_prefix_sum
+                + args->arr[args->start - local_start].marked;
 
         /* Send it to everyone else. */
         for (int rank = master_rank + 1; rank <= final_rank; rank++) {
@@ -426,12 +274,9 @@
                 handle_error_string(
                         "Error sending total marked count from %d to %d",
                         world_rank, rank);
-                cache_free_elems(elems);
                 goto exit;
             }
         }
-
-        cache_free_elems(elems);
     } else {
         /* Receive the left marked count from the master. */
         ret =
@@ -631,47 +476,18 @@
     size_t start_idx = MAX(args->start, local_start);
     size_t end_idx = MIN(args->start + args->length, local_start + local_length);
     size_t total_left = end_idx - start_idx;
-<<<<<<< HEAD
+    size_t marked_so_far = 0;
     for (size_t i = start_idx; i < end_idx; i++) {
         bool marked;
-        ret = should_mark(left_to_mark, total_left, &marked);
+        ret = should_mark(num_to_mark - marked_so_far, total_left, &marked);
         if (ret) {
             handle_error_string("Error getting random marked");
-=======
-    size_t marked_so_far = 0;
-    for (size_t i = ROUND_DOWN(start_idx - local_start, CACHE_LINESIZE) + local_start;
-            i < end_idx; i += CACHE_LINESIZE) {
-        elem_t *elems = cache_load_elems(args->arr, i - local_start, local_start);
-        if (!elems) {
-            handle_error_string("Error loading elems %lu\n", i);
->>>>>>> c446d775
-            goto exit;
-        }
-        left_to_mark -= marked;
+            goto exit;
+        }
+        num_to_mark += marked;
         total_left--;
 
-<<<<<<< HEAD
         args->arr[i - local_start].marked = marked;
-=======
-        for (size_t j = MAX(i, start_idx); j < MIN(i + CACHE_LINESIZE, end_idx);
-                j++) {
-            bool marked;
-            ret =
-                should_mark(num_to_mark - marked_so_far, total_left, &marked);
-            if (ret) {
-                handle_error_string("Error getting random marked");
-                cache_free_elems(elems);
-                goto exit;
-            }
-            marked_so_far += marked;
-            total_left--;
-
-            elems[j - i].marked_prefix_sum = marked_in_prev + marked_so_far;
-            elems[j - i].marked = marked;
-        }
-
-        cache_free_elems(elems);
->>>>>>> c446d775
     }
 
     /* Obliviously compact. */
