#include <stdio.h>
#include <openenclave/enclave.h>
#include <liboblivious/primitives.h>
#include "common/crypto.h"
#include "common/defs.h"
#include "common/elem_t.h"
#include "common/error.h"
#include "common/sort_type.h"
#include "common/util.h"
#include "enclave/bitonic.h"
#include "enclave/bucket.h"
#include "enclave/mpi_tls.h"
#include "enclave/opaque.h"
<<<<<<< HEAD
#ifndef DISTRIBUTED_SGX_SORT_HOSTONLY
#include "enclave/parallel_t.h"
#endif
=======
#include "enclave/orshuffle.h"
>>>>>>> c9f8a618
#include "enclave/threading.h"

int world_rank;
int world_size;

<<<<<<< HEAD
static elem_t *arr;
static size_t total_length;
=======
unsigned char key[16];
>>>>>>> c9f8a618

volatile enum sort_type sort_type;

int ecall_sort_init(int world_rank_, int world_size_, size_t num_threads) {
    int ret;

    /* Set global parameters. */
    world_rank = world_rank_;
    world_size = world_size_;
    total_num_threads = num_threads;

    /* Init entropy. */
    ret = rand_init();
    if (ret) {
        handle_error_string("Error initializing RNG");
        goto exit;
    }

    /* Init MPI-over-TLS. */
    ret = mpi_tls_init(world_rank, world_size, &entropy_ctx);
    if (ret) {
        handle_error_string("Error initializing MPI-over-TLS");
        goto exit_free_rand;
    }

exit:
    return ret;

exit_free_rand:
    rand_free();
    return ret;
}

int ecall_sort_alloc(size_t total_length_, enum sort_type sort_type) {
    total_length = total_length_;
    size_t local_length =
        ((world_rank + 1) * total_length + world_size - 1) / world_size
            - (world_rank * total_length + world_size - 1) / world_size;
    int ret;

    switch (sort_type) {
        case SORT_BITONIC:
            arr = malloc(MAX(local_length, 512) * sizeof(*arr));
            break;
        case SORT_BUCKET: {
            /* The total number of buckets is the max of either double the
             * number of buckets needed to hold all the elements or double the
             * number of enclaves (since each enclaves needs at least two
             * buckets. */
            size_t num_buckets =
                MAX(next_pow2l(total_length) * 2 / BUCKET_SIZE,
                        (size_t) world_size * 2);
            size_t local_num_buckets =
                num_buckets * (world_rank + 1) / world_size
                    - num_buckets * world_rank / world_size;
            /* The bucket sort relies on having 2 local buffers, so we allocate
             * double the size of a single buffer (a single buffer is
             * local_num_buckets * BUCKET_SIZE elements). */
            arr = malloc(local_num_buckets * BUCKET_SIZE * 2 * sizeof(*arr));
            break;
        case SORT_OPAQUE:
            arr = malloc(local_length * 2 * sizeof(*arr));
            break;
        case SORT_UNSET:
            handle_error_string("Invalid sort type");
            ret = -1;
            goto exit;
        }
    }
    if (!arr) {
        perror("malloc arr");
        ret = -1;
        goto exit;
    }
    srand(world_rank + 1);
    for (size_t i = 0; i < MAX(local_length, 512); i++) {
        arr[i].key = rand();
    }

    ret = 0;

exit:
    return ret;
}

void ecall_sort_free(void) {
    mpi_tls_free();
    rand_free();
    if (arr) {
        free(arr);
        arr = NULL;
    }
}

int ecall_verify_sorted(void) {
    size_t local_length =
        ((world_rank + 1) * total_length + world_size - 1) / world_size
            - (world_rank * total_length + world_size - 1) / world_size;
    uint64_t first_key = 0;
    uint64_t prev_key = 0;
    oe_result_t result;
    int ret;

    for (int rank = 0; rank < world_size; rank++) {
        if (rank == world_rank) {
            for (size_t i = 0; i < local_length; i++) {
                if (i == 0) {
                    first_key = arr[i].key;
                } else if (prev_key > arr[i].key) {
                    printf("Not sorted correctly!\n");
                    break;
                }
                prev_key = arr[i].key;
            }
        }
        ocall_mpi_barrier();
    }

    if (world_rank < world_size - 1) {
        /* Send largest value to next elem. prev_key now contains the last item
         * in the array. */
#ifndef DISTRIBUTED_SGX_SORT_HOSTONLY
        result =
            ocall_mpi_send_bytes(&ret, (unsigned char *) &prev_key,
                    sizeof(prev_key), world_rank + 1, 0);
        if (result != OE_OK) {
            handle_oe_error(result, "ocall_mpi_send_bytes");
            ret = -1;
            goto exit;
        }
#else
        ret =
            ocall_mpi_send_bytes((unsigned char *) &prev_key, sizeof(prev_key),
                    world_rank + 1, 0);
#endif
        if (ret) {
            handle_error_string("Error sending highest value to next node");
            goto exit;
        }
    }

    if (world_rank > 0) {
        /* Receive previous elem's largest value and compare. */
        ocall_mpi_status_t status;
#ifndef DISTRIBUTED_SGX_SORT_HOSTONLY
        result =
            ocall_mpi_recv_bytes(&ret, (unsigned char *) &prev_key,
                    sizeof(prev_key), world_rank - 1, 0, &status);
        if (result != OE_OK) {
            handle_oe_error(result, "ocall_mpi_recv_bytes");
            ret = -1;
            goto exit;
        }
#else
        ret =
            ocall_mpi_recv_bytes((unsigned char *) &prev_key, sizeof(prev_key),
                    world_rank - 1, 0, &status);
#endif
        if (ret) {
            handle_error_string(
                    "Error receiving highest value from pmrevious node");
            goto exit;
        }
        if (prev_key > first_key) {
            printf("Not sorted correctly at enclave boundaries!\n");
        }
    }

    ret = 0;

exit:
    return ret;
}

void ecall_start_work(void) {
    /* Wait for master thread to choose sort. */
    while (!sort_type) {}

    switch (sort_type) {
        case SORT_BITONIC:
            /* Initialize sort. */
            if (bitonic_init()) {
                handle_error_string("Error initializing sort");
                return;
            }

            /* Start work. */
            thread_start_work();

            /* Free sort. */
            bitonic_free();
            break;

        case SORT_BUCKET:
            /* Initialize sort. */
            if (bucket_init()) {
                handle_error_string("Error initializing sort");
                return;
            }

            /* Start work. */
            thread_start_work();

            /* Free sort. */
            bucket_free();
            break;

        case SORT_OPAQUE:
            /* Nothing to do. */
            break;

        case SORT_ORSHUFFLE:
            /* Initialize sort. */
            if (orshuffle_init()) {
                handle_error_string("Error initializing sort");
                return;
            }

            /* Start work. */
            thread_start_work();

            /* Free sort. */
            orshuffle_free();
            break;

        case SORT_UNSET:
            handle_error_string("Invalid sort type");
            goto exit;
    }

exit:
    ;
}

void ecall_release_threads(void) {
    thread_release_all();
}

void ecall_unrelease_threads(void) {
    thread_unrelease_all();
}

int ecall_bitonic_sort(void) {
    int ret = -1;

    sort_type = SORT_BITONIC;

    /* Initialize sort. */
    if (bitonic_init()) {
        handle_error_string("Error initializing sort");
        goto exit;
    }

    /* Sort. */
    bitonic_sort(arr, total_length, total_num_threads);

    ret = 0;

    bitonic_free();
exit:
    return ret;
}

int ecall_bucket_sort(void) {
    int ret;

    sort_type = SORT_BUCKET;

    /* Initialize sort. */
    ret = bucket_init();
    if (ret) {
        handle_error_string("Error initializing sort");
        goto exit;
    }

    /* Sort. */
    ret = bucket_sort(arr, total_length, total_num_threads);
    if (ret) {
        handle_error_string("Error in bucket sort");
        goto exit_free_sort;
    }

exit_free_sort:
    bucket_free();
exit:
    return ret;
}

int ecall_opaque_sort(void) {
    int ret;

    sort_type = SORT_BUCKET;

    /* Sort. */
    ret = opaque_sort(arr, total_length);
    if (ret) {
        handle_error_string("Error in Opaque sort");
        goto exit;
    }

exit:
    return ret;
}

int ecall_orshuffle_sort(unsigned char *arr, size_t total_length) {
    int ret;

    sort_type = SORT_ORSHUFFLE;

    /* Initialize sort. */
    ret = orshuffle_init();
    if (ret) {
        handle_error_string("Error initializing sort");
        goto exit;
    }

    /* Sort. */
    ret = orshuffle_sort(arr, total_length, total_num_threads);
    if (ret) {
        handle_error_string("Error in ORShuffle sort");
        goto exit_free_sort;
    }

exit_free_sort:
    orshuffle_free();
exit:
    return ret;
}<|MERGE_RESOLUTION|>--- conflicted
+++ resolved
@@ -11,24 +11,19 @@
 #include "enclave/bucket.h"
 #include "enclave/mpi_tls.h"
 #include "enclave/opaque.h"
-<<<<<<< HEAD
+#include "enclave/orshuffle.h"
 #ifndef DISTRIBUTED_SGX_SORT_HOSTONLY
 #include "enclave/parallel_t.h"
 #endif
-=======
-#include "enclave/orshuffle.h"
->>>>>>> c9f8a618
 #include "enclave/threading.h"
 
 int world_rank;
 int world_size;
 
-<<<<<<< HEAD
 static elem_t *arr;
 static size_t total_length;
-=======
+
 unsigned char key[16];
->>>>>>> c9f8a618
 
 volatile enum sort_type sort_type;
 
@@ -92,6 +87,9 @@
         case SORT_OPAQUE:
             arr = malloc(local_length * 2 * sizeof(*arr));
             break;
+        case SORT_ORSHUFFLE:
+            arr = malloc(MAX(local_length * 2, 512) * sizeof(*arr));
+            break;
         case SORT_UNSET:
             handle_error_string("Invalid sort type");
             ret = -1;
@@ -333,7 +331,7 @@
     return ret;
 }
 
-int ecall_orshuffle_sort(unsigned char *arr, size_t total_length) {
+int ecall_orshuffle_sort(void) {
     int ret;
 
     sort_type = SORT_ORSHUFFLE;
