#include "enclave/bitonic.h"
#include <limits.h>
#include <stdbool.h>
#include <stddef.h>
#include <stdlib.h>
#include <liboblivious/algorithms.h>
#include <liboblivious/primitives.h>
#include "common/elem_t.h"
#include "common/error.h"
#include "common/util.h"
#include "enclave/mpi_tls.h"
#include "enclave/parallel_enc.h"
#include "enclave/threading.h"
#include "enclave/util.h"

#define SWAP_CHUNK_SIZE 4096

static size_t total_length;

static _Thread_local elem_t *buffer;

int bitonic_init(void) {
    /* Allocate buffers. */
    buffer = malloc(SWAP_CHUNK_SIZE * sizeof(*buffer));
    if (!buffer) {
        printf("Error allocating local buffer\n");
        goto exit;
    }

    return 0;

exit:
    return -1;
}

void bitonic_free(void) {
    /* Free resources. */
    free(buffer);
}

/* Array index and world rank relationship helpers. */

static int get_index_address(size_t index) {
    return index * world_size / total_length;
}

static size_t get_local_start(int rank) {
    return (rank * total_length + world_size - 1) / world_size;
}

/* Swapping. */

static void swap_local_range(elem_t *arr, size_t a, size_t b, size_t count,
        bool descending) {
    size_t local_start = get_local_start(world_rank);

    for (size_t i = 0; i < count; i++) {
        bool cond =
            (arr[a + i - local_start].key > arr[b + i - local_start].key);
        cond = cond != descending;
        o_memswap(&arr[a + i - local_start], &arr[b + i - local_start],
                sizeof(*arr), cond);
    }
}

struct swap_remote_range_args {
    elem_t *arr;
    size_t local_idx;
    size_t remote_idx;
    size_t count;
    bool descending;
    size_t num_threads;
};
static void swap_remote_range(void *args_, size_t thread_idx) {
    struct swap_remote_range_args *args = args_;
    elem_t *arr = args->arr;
    size_t local_idx = args->local_idx;
    size_t remote_idx = args->remote_idx;
    size_t count = args->count;
    bool descending = args->descending;
    size_t num_threads = args->num_threads;
    size_t local_start = get_local_start(world_rank);
    int remote_rank = get_index_address(remote_idx);
    int ret;

    /* Swap elems in maximum chunk sizes of SWAP_CHUNK_SIZE and iterate until no
     * count is remaining. */
    size_t start = thread_idx * count / num_threads;
    size_t end = (thread_idx + 1) * count / num_threads;
    size_t our_local_idx = local_idx + start;
    size_t our_remote_idx = remote_idx + start;
    size_t our_count = end - start;
    while (our_count) {
        size_t elems_to_swap = MIN(count, SWAP_CHUNK_SIZE);

        /* Post receive for remote elems to buffer. */
        mpi_tls_request_t request;
        ret = mpi_tls_irecv_bytes(buffer,
                elems_to_swap * sizeof(*buffer), remote_rank,
                our_local_idx / SWAP_CHUNK_SIZE, &request);
        if (ret) {
            handle_error_string("Error receiving elem bytes");
            return;
        }

        /* Send local elems to the remote. */
        ret =
            mpi_tls_send_bytes(arr + our_local_idx - local_start,
                    elems_to_swap * sizeof(*arr), remote_rank,
                    our_remote_idx / SWAP_CHUNK_SIZE);
        if (ret) {
            handle_error_string("Error sending elem bytes");
            return;
        }

        /* Wait for received elems to come in. */
        ret = mpi_tls_wait(&request, MPI_TLS_STATUS_IGNORE);
        if (ret) {
            handle_error_string("Error waiting on receive for elem bytes");
            return;
        }

        /* Replace the local elements with the received remote elements if
         * necessary. Assume we are sorting ascending. If the local index is
         * lower, then we swap if the local element is lower. Likewise, if the
         * local index is higher, than we swap if the local element is higher.
         * If descending, everything is reversed. */
        for (size_t i = 0; i < elems_to_swap; i++) {
            bool cond =
                (our_local_idx < our_remote_idx)
                    == (arr[our_local_idx + i - local_start].key > buffer[i].key);
            cond = cond != descending;
            o_memcpy(&arr[our_local_idx + i - local_start], &buffer[i],
                    sizeof(*arr), cond);
        }

        /* Bump pointers, decrement count, and continue. */
        our_local_idx += elems_to_swap;
        our_remote_idx += elems_to_swap;
        our_count -= elems_to_swap;
    }
}

static void swap_range(elem_t *arr, size_t a_start, size_t b_start,
        size_t count, bool descending, size_t num_threads) {
    // TODO Assumption: Only either a subset of range A is local, or a subset of
    // range B is local. For local-remote swaps, the subset of the remote range
    // correspondingw with the local range is entirely contained within a single
    // elem. This requires that both the number of elements and the number of
    // elems is a power of 2.

    size_t local_start = get_local_start(world_rank);
    size_t local_end = get_local_start(world_rank + 1);
    bool a_is_local = a_start < local_end && a_start + count > local_start;
    bool b_is_local = b_start < local_end && b_start + count > local_start;

    if (a_is_local && b_is_local) {
        swap_local_range(arr, a_start, b_start, count, descending);
    } else if (a_is_local) {
        size_t a_local_start = MAX(a_start, local_start);
        size_t a_local_end = MIN(a_start + count, local_end);
        struct swap_remote_range_args args = {
            .arr = arr,
            .local_idx = a_local_start,
            .remote_idx = b_start + a_local_start - a_start,
            .count = a_local_end - a_local_start,
            .descending = descending,
            .num_threads = num_threads,
        };
        struct thread_work work;
        if (num_threads > 1) {
            work.type = THREAD_WORK_ITER;
            work.iter.func = swap_remote_range;
            work.iter.arg = &args;
            work.iter.count = num_threads - 1;
            thread_work_push(&work);
        }
        swap_remote_range(&args, num_threads - 1);
        if (num_threads > 1) {
            thread_wait(&work);
        }
    } else if (b_is_local) {
        size_t b_local_start = MAX(b_start, local_start);
        size_t b_local_end = MIN(b_start + count, local_end);
        struct swap_remote_range_args args = {
            .arr = arr,
            .local_idx = b_local_start,
            .remote_idx = a_start + b_local_start - b_start,
            .count = b_local_end - b_local_start,
            .descending = descending,
            .num_threads = num_threads,
        };
        struct thread_work work;
        if (num_threads > 1) {
            work.type = THREAD_WORK_ITER;
            work.iter.func = swap_remote_range;
            work.iter.arg = &args;
            work.iter.count = num_threads - 1;
            thread_work_push(&work);
        }
        swap_remote_range(&args, num_threads - 1);
        if (num_threads > 1) {
            thread_wait(&work);
        }
    }
}

/* Bitonic sort. */

struct threaded_args {
    elem_t *arr;
    size_t start;
    size_t length;
    bool descending;
    size_t num_threads;
};

static void merge(void *args_) {
    struct threaded_args *args = args_;
    elem_t *arr = args->arr;
    size_t start = args->start;
    size_t length = args->length;
    bool descending = args->descending;
    size_t num_threads = args->num_threads;

    switch (length) {
        case 0:
        case 1:
            /* Do nothing. */
            break;
        case 2: {
            swap_range(arr, start, start + 1, 1, descending, 1);
            break;
        }
        default: {
            /* If the length is odd, bubble sort an element to the end of the
             * array and leave it there. */
            size_t left_length = length / 2;
            size_t right_length = length - left_length;
            size_t right_start = start + left_length;
            swap_range(arr, start, right_start, left_length, descending,
                    num_threads);
            if (right_start >= get_local_start(world_rank + 1)) {
                /* Only merge the left. The right is completely remote. */
                struct threaded_args left_args = {
                    .arr = arr,
                    .start = start,
                    .length = left_length,
                    .descending = descending,
                    .num_threads = num_threads,
                };
                merge(&left_args);
            } else if (right_start <= get_local_start(world_rank)) {
                /* Only merge the right. The left is completely remote. */
                struct threaded_args right_args = {
                    .arr = arr,
                    .start = right_start,
                    .length = right_length,
                    .descending = descending,
                    .num_threads = num_threads,
                };
                merge(&right_args);
            } else {
                /* Merge both. */
                size_t right_threads = num_threads / 2;
                struct threaded_args left_args = {
                    .arr = arr,
                    .start = start,
                    .length = left_length,
                    .descending = descending,
                    .num_threads = MAX(num_threads - right_threads, 1),
                };
                struct threaded_args right_args = {
                    .arr = arr,
                    .start = right_start,
                    .length = right_length,
                    .descending = descending,
                    .num_threads = MAX(right_threads, 1),
                };

                if (num_threads > 1) {
                    struct thread_work right_work = {
                        .type = THREAD_WORK_SINGLE,
                        .single = {
                            .func = merge,
                            .arg = &right_args,
                        },
                    };
                    thread_work_push(&right_work);
                    merge(&left_args);
                    thread_wait(&right_work);
                } else {
                    merge(&left_args);
                    merge(&right_args);
                }
            }
            break;
         }
    }
}

static void sort(void *args_) {
    struct threaded_args *args = args_;
    elem_t *arr = args->arr;
    size_t start = args->start;
    size_t length = args->length;
    bool descending = args->descending;
    size_t num_threads = args->num_threads;

    switch (length) {
        case 0:
        case 1:
            /* Do nothing. */
            break;
        case 2: {
            swap_range(arr, start, start + 1, 1, descending, 1);
            break;
        }
        default: {
            /* Sort left half forwards and right half in reverse to create a
             * bitonic sequence. */
            size_t left_length = length / 2;
            size_t right_length = length - left_length;
            size_t right_start = start + left_length;
            if (right_start >= get_local_start(world_rank + 1)) {
                /* Only sort the left. The right is completely remote. */
                struct threaded_args left_args = {
                    .arr = arr,
                    .start = start,
                    .length = left_length,
                    .descending = descending,
                    .num_threads = num_threads,
                };
                sort(&left_args);
            } else if (right_start <= get_local_start(world_rank)) {
                /* Only sort the right. The left is completely remote. */
                struct threaded_args right_args = {
                    .arr = arr,
                    .start = right_start,
                    .length = right_length,
                    .descending = !descending,
                    .num_threads = num_threads,
                };
                sort(&right_args);
            } else {
                /* Sort both. */
                size_t right_threads =
                    num_threads * right_length / length;
                struct threaded_args left_args = {
                    .arr = arr,
                    .start = start,
                    .length = left_length,
                    .descending = descending,
                    .num_threads = MAX(num_threads - right_threads, 1),
                };
                struct threaded_args right_args = {
                    .arr = arr,
                    .start = right_start,
                    .length = right_length,
                    .descending = !descending,
                    .num_threads = MAX(right_threads, 1),
                };

                if (num_threads > 1) {
                    struct thread_work right_work = {
                        .type = THREAD_WORK_SINGLE,
                        .single = {
                            .func = sort,
                            .arg = &right_args,
                        },
                    };
                    thread_work_push(&right_work);
                    sort(&left_args);
                    thread_wait(&right_work);
                } else {
                    sort(&left_args);
                    sort(&right_args);
                }
            }

            /* Bitonic merge. */
            merge(args);
            break;
        }
    }
}

/* Entry. */

void bitonic_sort(elem_t *arr, size_t length, size_t num_threads) {
    total_length = length;

<<<<<<< HEAD
    if (1lu << log2li(length) != length) {
        printf("Length must be a multiple of 2\n");
=======
    if (1lu << log2ll(length) != length) {
        fprintf(stderr, "Length must be a multiple of 2\n");
>>>>>>> 155167bf
        goto exit;
    }

    /* Start work for this thread. */
    struct threaded_args args = {
        .arr = arr,
        .start = 0,
        .length = total_length,
        .descending = false,
        .num_threads = num_threads,
    };
    sort(&args);

exit:
    ;
}<|MERGE_RESOLUTION|>--- conflicted
+++ resolved
@@ -390,13 +390,8 @@
 void bitonic_sort(elem_t *arr, size_t length, size_t num_threads) {
     total_length = length;
 
-<<<<<<< HEAD
-    if (1lu << log2li(length) != length) {
+    if (1lu << log2ll(length) != length) {
         printf("Length must be a multiple of 2\n");
-=======
-    if (1lu << log2ll(length) != length) {
-        fprintf(stderr, "Length must be a multiple of 2\n");
->>>>>>> 155167bf
         goto exit;
     }
 
