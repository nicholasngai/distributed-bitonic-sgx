include config.mk

# App config.

APP_NAME = parallel

COMMON_DIR = common
COMMON_OBJS = \
	$(COMMON_DIR)/error.o \
	$(COMMON_DIR)/util.o
COMMON_DEPS = $(COMMON_OBJS:.o=.d)

HOST_DIR = host
HOST_TARGET = $(HOST_DIR)/parallel
HOST_OBJS = \
	$(HOST_DIR)/parallel.o \
	$(HOST_DIR)/error.o \
	$(HOST_DIR)/ocalls.o
HOST_DEPS = $(HOST_OBJS:.o=.d)

ENCLAVE_DIR = enclave
ENCLAVE_TARGET = $(ENCLAVE_DIR)/parallel_enc
ENCLAVE_OBJS = \
	$(ENCLAVE_DIR)/parallel_enc.o \
	$(ENCLAVE_DIR)/bitonic.o \
	$(ENCLAVE_DIR)/bucket.o \
	$(ENCLAVE_DIR)/crypto.o \
	$(ENCLAVE_DIR)/mpi_tls.o \
	$(ENCLAVE_DIR)/nonoblivious.o \
	$(ENCLAVE_DIR)/opaque.o \
	$(ENCLAVE_DIR)/orshuffle.o \
	$(ENCLAVE_DIR)/qsort.o \
	$(ENCLAVE_DIR)/synch.o \
	$(ENCLAVE_DIR)/threading.o \
	$(ENCLAVE_DIR)/util.o \
	$(ENCLAVE_DIR)/window.o
ENCLAVE_DEPS = $(ENCLAVE_OBJS:.o=.d)
ENCLAVE_KEY = $(ENCLAVE_DIR)/$(APP_NAME).pem
ENCLAVE_PUBKEY = $(ENCLAVE_KEY:.pem=.pub)
ENCLAVE_CONF = $(ENCLAVE_DIR)/$(APP_NAME).conf

HOSTONLY_TARGET = hostonly
HOSTONLY_DEP = $(HOSTONLY_TARGET:=.d)

BASELINE_DIR = baselines
BASELINE_TARGETS = \
	$(BASELINE_DIR)/bitonic \
	$(BASELINE_DIR)/nonoblivious-bitonic \
	$(BASELINE_DIR)/nonoblivious-quickselect
BASELINE_DEPS = $(BASELINE_TARGETS:=.d)

SGX_SDK = /opt/intel/sgxsdk
MBEDTLS_SGX = third_party/mbedtls-SGX
MBEDTLS_SGX_LIBS = $(MBEDTLS_SGX)/ocall/libmbedtls_SGX_u.a $(MBEDTLS_SGX)/trusted/libmbedtls_SGX_t.a
LIBOBLIVIOUS = third_party/liboblivious
LIBOBLIVIOUS_LIB = $(LIBOBLIVIOUS)/liboblivious.a
THIRD_PARTY_LIBS = $(LIBOBLIVIOUS_LIB) $(MBEDTLS_SGX_LIBS)

CPPFLAGS = -I. \
<<<<<<< HEAD
	-I$(SGX_SDK)/include \
	-I$(LIBOBLIVIOUS)/include \
	-I$(MBEDTLS_SGX)/include \
	-DOE_SIMULATION_CERT
CFLAGS = -O3 -Wall -Wextra -Werror
=======
	-I$(LIBOBLIVIOUS)/include
CFLAGS = -march=native -mno-avx512f -O3 -g -Wall -Wextra -Werror
>>>>>>> 155167bf
LDFLAGS = \
	-L$(LIBOBLIVIOUS)
LDLIBS = \
	-l:liboblivious.a

# all target.

.PHONY: all
all: $(HOST_TARGET) $(ENCLAVE_TARGET).signed

# SGX edge.

HOST_EDGE_HEADERS = $(HOST_DIR)/$(APP_NAME)_u.h
HOST_EDGE_SRC = $(HOST_DIR)/$(APP_NAME)_u.c
HOST_EDGE_OBJS = $(HOST_EDGE_SRC:.c=.o)
ENCLAVE_EDGE_HEADERS = $(ENCLAVE_DIR)/$(APP_NAME)_t.h
ENCLAVE_EDGE_SRC = $(ENCLAVE_DIR)/$(APP_NAME)_t.c
ENCLAVE_EDGE_OBJS = $(ENCLAVE_EDGE_SRC:.c=.o)
SGX_EDGE = $(HOST_EDGE_HEADERS) $(HOST_EDGE_SRC) $(ENCLAVE_EDGE_HEADERS) $(ENCLAVE_EDGE_SRC)

$(SGX_EDGE): $(APP_NAME).edl
	$(SGX_EDGER8R) $< \
		--untrusted-dir $(HOST_DIR) \
		--trusted-dir $(ENCLAVE_DIR)

# Dependency generation.

CPPFLAGS += -MMD

%.d: $(SGX_EDGE);

# Third-party deps.

$(LIBOBLIVIOUS_LIB):
	$(MAKE) -C $(LIBOBLIVIOUS)

$(MBEDTLS_SGX_LIBS):
	cmake -S $(MBEDTLS_SGX) -B $(MBEDTLS_SGX)
	$(MAKE) -C $(MBEDTLS_SGX)

# Host.

HOST_CPPFLAGS = $(CPPFLAGS)
HOST_CFLAGS = \
	$(shell pkg-config mpi --cflags) \
	$(CFLAGS)
HOST_LDFLAGS = \
	-L$(SGX_SDK)/lib64 \
	-L$(MBEDTLS_SGX)/ocall \
	$(LDFLAGS)
HOST_LDLIBS = \
	$(shell pkg-config mpi --libs) \
	-lsgx_urts \
	-lmbedcrypto \
	-l:libmbedtls_SGX_u.a \
	$(LDLIBS)

$(HOST_DIR)/%.o: $(HOST_DIR)/%.c
	$(CC) $(HOST_CFLAGS) $(HOST_CPPFLAGS) -c -o $@ $<

$(HOST_TARGET): $(HOST_OBJS) $(HOST_EDGE_OBJS) $(COMMON_OBJS) $(THIRD_PARTY_LIBS)
	$(CC) $(HOST_LDFLAGS) $(HOST_OBJS) $(HOST_EDGE_OBJS) $(COMMON_OBJS) $(HOST_LDLIBS) -o $@

# Enclave.

ENCLAVE_CPPFLAGS = \
	-nostdinc -I$(SGX_SDK)/include/tlibc \
	$(CPPFLAGS)
ENCLAVE_CFLAGS = \
	-ffreestanding \
	-ffunction-sections \
	-fdata-sections \
	$(CFLAGS)
ENCLAVE_LDFLAGS = \
	-nostdlib \
	-L$(SGX_SDK)/lib64 \
	-L$(MBEDTLS_SGX)/trusted \
	$(LDFLAGS)
ENCLAVE_LDLIBS = \
	-Wl,--whole-archive -lsgx_trts -Wl,--no-whole-archive \
	-Wl,--start-group \
		-lsgx_tstdc \
		-lsgx_tcxx \
		-lsgx_tcrypto \
		-lsgx_tservice \
		-l:libmbedtls_SGX_t.a \
		$(LDLIBS) \
	-Wl,--end-group \
	-Wl,-Bstatic -Wl,-Bsymbolic -Wl,--no-undefined \
	-Wl,-pie,-eenclave_entry -Wl,--export-dynamic  \
	-Wl,--defsym,__ImageBase=0 -Wl,--gc-sections \

$(ENCLAVE_DIR)/%.o: $(ENCLAVE_DIR)/%.c
	$(CC) $(ENCLAVE_CFLAGS) $(ENCLAVE_CPPFLAGS) -c -o $@ $<

$(ENCLAVE_TARGET): $(ENCLAVE_OBJS) $(ENCLAVE_EDGE_OBJS) $(COMMON_OBJS) $(THIRD_PARTY_LIBS)
	$(CC) $(ENCLAVE_LDFLAGS) $(ENCLAVE_OBJS) $(ENCLAVE_EDGE_OBJS) $(COMMON_OBJS) $(ENCLAVE_LDLIBS) -o $@

$(ENCLAVE_TARGET).signed: $(ENCLAVE_TARGET) $(ENCLAVE_KEY) $(ENCLAVE_PUBKEY) $(ENCLAVE_CONF)
	$(SGX_SIGN) sign -enclave $< -out $@ -key $(ENCLAVE_KEY) -config $(ENCLAVE_CONF)

$(ENCLAVE_KEY):
	openssl genrsa -out $@ -3 3072

$(ENCLAVE_PUBKEY): $(ENCLAVE_KEY) $(ENCLAVE_CONF)
	openssl rsa -in $< -pubout -out $@

# Common.

$(COMMON_DIR)/%.o: $(COMMON_DIR)/%.c
	$(CC) $(HOST_CFLAGS) $(HOST_CPPFLAGS) -c -o $@ $<

# Host-only binary for profiling.

HOSTONLY_CPPFLAGS = \
	-DDISTRIBUTED_SGX_SORT_HOSTONLY \
	$(CPPFLAGS)
HOSTONLY_CFLAGS = \
	$(shell pkg-config mpi --cflags) \
	-Wno-implicit-function-declaration -Wno-unused \
	$(CFLAGS)
HOSTONLY_LDFLAGS = $(LDFLAGS)
HOSTONLY_LDLIBS = \
	$(shell pkg-config mpi --libs) \
	-lmbedcrypto \
	-lmbedx509 \
	-lmbedtls \
	$(LDLIBS)

$(HOSTONLY_TARGET): $(HOST_OBJS:.o=.c) $(ENCLAVE_OBJS:.o=.c) $(COMMON_OBJS:.o=.c) $(THIRD_PARTY_LIBS)
	$(CC) $(HOSTONLY_CFLAGS) $(HOSTONLY_CPPFLAGS) $(HOSTONLY_LDFLAGS) $(HOST_OBJS:.o=.c) $(ENCLAVE_OBJS:.o=.c) $(COMMON_OBJS:.o=.c) $(HOSTONLY_LDLIBS) -o $@

# Baselines.

BASELINE_CPPFLAGS = $(HOST_CPPFLAGS)
BASELINE_CFLAGS = $(HOST_CFLAGS)
BASELINE_LDFLAGS = $(HOST_LDFLAGS)
BASELINE_LDLIBS = $(HOST_LDLIBS)

$(BASELINE_DIR)/%: $(BASELINE_DIR)/%.c $(HOST_DIR)/error.o $(COMMON_OBJS:.o=.c) $(THIRD_PARTY_LIBS)
	$(CC) $(BASELINE_CFLAGS) $(BASELINE_CPPFLAGS) $(BASELINE_LDFLAGS) $< $(HOST_DIR)/error.o $(COMMON_OBJS:.o=.c) $(BASELINE_LDLIBS) -o $@

# Misc.

.PHONY: clean
clean:
	$(MAKE) -C $(LIBOBLIVIOUS) clean
	$(MAKE) -C $(MBEDTLS_SGX) clean
	rm -f $(SGX_EDGE) \
		$(COMMON_DEPS) $(COMMON_OBJS) \
		$(HOST_TARGET) $(HOST_DEPS) $(HOST_OBJS) \
		$(ENCLAVE_TARGET).signed $(ENCLAVE_TARGET) $(ENCLAVE_DEPS) $(ENCLAVE_OBJS) \
		$(ENCLAVE_PUBKEY) $(ENCLAVE_KEY) \
		$(HOSTONLY_TARGET) $(HOSTONLY_DEP) \
		$(BASELINE_TARGETS) $(BASELINE_DEPS)

-include $(COMMON_DEPS)
-include $(HOST_DEPS)
-include $(ENCLAVE_DEPS)
-include $(HOSTONLY_DEP)
-include $(BASELINE_DEPS)<|MERGE_RESOLUTION|>--- conflicted
+++ resolved
@@ -57,16 +57,11 @@
 THIRD_PARTY_LIBS = $(LIBOBLIVIOUS_LIB) $(MBEDTLS_SGX_LIBS)
 
 CPPFLAGS = -I. \
-<<<<<<< HEAD
 	-I$(SGX_SDK)/include \
 	-I$(LIBOBLIVIOUS)/include \
 	-I$(MBEDTLS_SGX)/include \
 	-DOE_SIMULATION_CERT
-CFLAGS = -O3 -Wall -Wextra -Werror
-=======
-	-I$(LIBOBLIVIOUS)/include
 CFLAGS = -march=native -mno-avx512f -O3 -g -Wall -Wextra -Werror
->>>>>>> 155167bf
 LDFLAGS = \
 	-L$(LIBOBLIVIOUS)
 LDLIBS = \
