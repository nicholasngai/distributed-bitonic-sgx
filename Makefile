include config.mk

# App config.

APP_NAME = parallel

COMMON_DIR = common
COMMON_OBJS = \
	$(COMMON_DIR)/crypto.o \
	$(COMMON_DIR)/error.o \
	$(COMMON_DIR)/util.o
COMMON_DEPS = $(COMMON_OBJS:.o=.d)

HOST_DIR = host
HOST_TARGET = $(HOST_DIR)/parallel
HOST_OBJS = \
	$(HOST_DIR)/parallel.o \
	$(HOST_DIR)/error.o \
	$(HOST_DIR)/ocalls.o
HOST_DEPS = $(HOST_OBJS:.o=.d)

ENCLAVE_DIR = enclave
ENCLAVE_TARGET = $(ENCLAVE_DIR)/parallel_enc
ENCLAVE_OBJS = \
	$(ENCLAVE_DIR)/parallel_enc.o \
	$(ENCLAVE_DIR)/bitonic.o \
	$(ENCLAVE_DIR)/bucket.o \
	$(ENCLAVE_DIR)/mpi_tls.o \
	$(ENCLAVE_DIR)/nonoblivious.o \
	$(ENCLAVE_DIR)/opaque.o \
	$(ENCLAVE_DIR)/orshuffle.o \
	$(ENCLAVE_DIR)/qsort.o \
	$(ENCLAVE_DIR)/synch.o \
	$(ENCLAVE_DIR)/threading.o \
	$(ENCLAVE_DIR)/util.o
ENCLAVE_DEPS = $(ENCLAVE_OBJS:.o=.d)
ENCLAVE_KEY = $(ENCLAVE_DIR)/$(APP_NAME).pem
ENCLAVE_PUBKEY = $(ENCLAVE_KEY:.pem=.pub)
ENCLAVE_CONF = $(ENCLAVE_DIR)/$(APP_NAME).conf

HOSTONLY_TARGET = hostonly
HOSTONLY_DEP = $(HOSTONLY_TARGET:=.d)

BASELINE_DIR = baselines
BASELINE_TARGETS = \
	$(BASELINE_DIR)/bitonic \
	$(BASELINE_DIR)/nonoblivious-bitonic \
	$(BASELINE_DIR)/nonoblivious-quickselect
BASELINE_DEPS = $(BASELINE_TARGETS:=.d)

SGX_SDK = /opt/intel/sgxsdk
MBEDTLS_SGX = third_party/mbedtls-SGX
MBEDTLS_SGX_LIBS = $(MBEDTLS_SGX)/ocall/libmbedtls_SGX_u.a $(MBEDTLS_SGX)/trusted/libmbedtls_SGX_t.a
LIBOBLIVIOUS = third_party/liboblivious
LIBOBLIVIOUS_LIB = $(LIBOBLIVIOUS)/liboblivious.a
THIRD_PARTY_LIBS = $(LIBOBLIVIOUS_LIB) $(MBEDTLS_SGX_LIBS)

CPPFLAGS = -I. \
<<<<<<< HEAD
	-I$(SGX_SDK)/include \
	-I$(LIBOBLIVIOUS)/include \
	-I$(MBEDTLS_SGX)/include \
	-DOE_SIMULATION_CERT
CFLAGS = -O3 -Wall -Wextra
=======
	-I$(LIBOBLIVIOUS)/include
CFLAGS = -O3 -Wall -Wextra -Werror
>>>>>>> 6e44d180
LDFLAGS = \
	-L$(LIBOBLIVIOUS)
LDLIBS = \
	-l:liboblivious.a

# all target.

.PHONY: all
all: $(HOST_TARGET) $(ENCLAVE_TARGET).signed

# SGX edge.

HOST_EDGE_HEADERS = $(HOST_DIR)/$(APP_NAME)_u.h
HOST_EDGE_SRC = $(HOST_DIR)/$(APP_NAME)_u.c
HOST_EDGE_OBJS = $(HOST_EDGE_SRC:.c=.o)
ENCLAVE_EDGE_HEADERS = $(ENCLAVE_DIR)/$(APP_NAME)_t.h
ENCLAVE_EDGE_SRC = $(ENCLAVE_DIR)/$(APP_NAME)_t.c
ENCLAVE_EDGE_OBJS = $(ENCLAVE_EDGE_SRC:.c=.o)
SGX_EDGE = $(HOST_EDGE_HEADERS) $(HOST_EDGE_SRC) $(ENCLAVE_EDGE_HEADERS) $(ENCLAVE_EDGE_SRC)

$(SGX_EDGE): $(APP_NAME).edl
	$(SGX_EDGER8R) $< \
		--untrusted-dir $(HOST_DIR) \
		--trusted-dir $(ENCLAVE_DIR)

# Dependency generation.

CPPFLAGS += -MMD

%.d: $(SGX_EDGE);

# Third-party deps.

$(LIBOBLIVIOUS_LIB):
	$(MAKE) -C $(LIBOBLIVIOUS)

$(MBEDTLS_SGX_LIBS):
	cmake -S $(MBEDTLS_SGX) -B $(MBEDTLS_SGX)
	$(MAKE) -C $(MBEDTLS_SGX)

# Host.

HOST_CPPFLAGS = $(CPPFLAGS)
HOST_CFLAGS = \
	$(shell pkg-config mpi --cflags) \
	$(CFLAGS)
HOST_LDFLAGS = \
	-L$(SGX_SDK)/lib64 \
	-L$(MBEDTLS_SGX)/ocall \
	$(LDFLAGS)
HOST_LDLIBS = \
	$(shell pkg-config mpi --libs) \
	-lsgx_urts \
	-lmbedcrypto \
	-l:libmbedtls_SGX_u.a \
	$(LDLIBS)

$(HOST_DIR)/%.o: $(HOST_DIR)/%.c
	$(CC) $(HOST_CFLAGS) $(HOST_CPPFLAGS) -c -o $@ $<

$(HOST_TARGET): $(HOST_OBJS) $(HOST_EDGE_OBJS) $(COMMON_OBJS) $(THIRD_PARTY_LIBS)
	$(CC) $(HOST_LDFLAGS) $(HOST_OBJS) $(HOST_EDGE_OBJS) $(COMMON_OBJS) $(HOST_LDLIBS) -o $@

# Enclave.

ENCLAVE_CPPFLAGS = \
	-nostdinc -I$(SGX_SDK)/include/tlibc \
	$(CPPFLAGS)
ENCLAVE_CFLAGS = \
	-ffreestanding \
	-ffunction-sections \
	-fdata-sections \
	$(CFLAGS)
ENCLAVE_LDFLAGS = \
	-nostdlib \
	-L$(SGX_SDK)/lib64 \
	-L$(MBEDTLS_SGX)/trusted \
	$(LDFLAGS)
ENCLAVE_LDLIBS = \
	-Wl,--whole-archive -lsgx_trts -Wl,--no-whole-archive \
	-Wl,--start-group \
		-lsgx_tstdc \
		-lsgx_tcxx \
		-lsgx_tcrypto \
		-lsgx_tservice \
		-l:libmbedtls_SGX_t.a \
		$(LDLIBS) \
	-Wl,--end-group \
	-Wl,-Bstatic -Wl,-Bsymbolic -Wl,--no-undefined \
	-Wl,-pie,-eenclave_entry -Wl,--export-dynamic  \
	-Wl,--defsym,__ImageBase=0 -Wl,--gc-sections \

$(ENCLAVE_DIR)/%.o: $(ENCLAVE_DIR)/%.c
	$(CC) $(ENCLAVE_CFLAGS) $(ENCLAVE_CPPFLAGS) -c -o $@ $<

$(ENCLAVE_TARGET): $(ENCLAVE_OBJS) $(ENCLAVE_EDGE_OBJS) $(COMMON_OBJS) $(THIRD_PARTY_LIBS)
	$(CC) $(ENCLAVE_LDFLAGS) $(ENCLAVE_OBJS) $(ENCLAVE_EDGE_OBJS) $(COMMON_OBJS) $(ENCLAVE_LDLIBS) -o $@

$(ENCLAVE_TARGET).signed: $(ENCLAVE_TARGET) $(ENCLAVE_KEY) $(ENCLAVE_PUBKEY) $(ENCLAVE_CONF)
	$(SGX_SIGN) sign -enclave $< -out $@ -key $(ENCLAVE_KEY) -config $(ENCLAVE_CONF)

$(ENCLAVE_KEY):
	openssl genrsa -out $@ -3 3072

$(ENCLAVE_PUBKEY): $(ENCLAVE_KEY) $(ENCLAVE_CONF)
	openssl rsa -in $< -pubout -out $@

# Common.

$(COMMON_DIR)/%.o: $(COMMON_DIR)/%.c
	$(CC) $(HOST_CFLAGS) $(HOST_CPPFLAGS) -c -o $@ $<

# Host-only binary for profiling.

HOSTONLY_CPPFLAGS = \
	-DDISTRIBUTED_SGX_SORT_HOSTONLY \
	$(CPPFLAGS)
HOSTONLY_CFLAGS = \
	$(shell pkg-config mpi --cflags) \
	-Wno-implicit-function-declaration -Wno-unused \
	$(CFLAGS)
HOSTONLY_LDFLAGS = $(LDFLAGS)
HOSTONLY_LDLIBS = \
	$(shell pkg-config mpi --libs) \
	-lmbedcrypto \
	-lmbedx509 \
	-lmbedtls \
	$(LDLIBS)

$(HOSTONLY_TARGET): $(HOST_OBJS:.o=.c) $(ENCLAVE_OBJS:.o=.c) $(COMMON_OBJS:.o=.c) $(THIRD_PARTY_LIBS)
	$(CC) $(HOSTONLY_CFLAGS) $(HOSTONLY_CPPFLAGS) $(HOSTONLY_LDFLAGS) $(HOST_OBJS:.o=.c) $(ENCLAVE_OBJS:.o=.c) $(COMMON_OBJS:.o=.c) $(HOSTONLY_LDLIBS) -o $@

# Baselines.

BASELINE_CPPFLAGS = $(HOST_CPPFLAGS)
BASELINE_CFLAGS = $(HOST_CFLAGS)
BASELINE_LDFLAGS = $(HOST_LDFLAGS)
BASELINE_LDLIBS = $(HOST_LDLIBS)

$(BASELINE_DIR)/%: $(BASELINE_DIR)/%.c $(HOST_DIR)/error.o $(COMMON_OBJS:.o=.c) $(THIRD_PARTY_LIBS)
	$(CC) $(BASELINE_CFLAGS) $(BASELINE_CPPFLAGS) $(BASELINE_LDFLAGS) $< $(HOST_DIR)/error.o $(COMMON_OBJS:.o=.c) $(BASELINE_LDLIBS) -o $@

# Misc.

.PHONY: clean
clean:
	$(MAKE) -C $(LIBOBLIVIOUS) clean
	$(MAKE) -C $(MBEDTLS_SGX) clean
	rm -f $(SGX_EDGE) \
		$(COMMON_DEPS) $(COMMON_OBJS) \
		$(HOST_TARGET) $(HOST_DEPS) $(HOST_OBJS) \
		$(ENCLAVE_TARGET).signed $(ENCLAVE_TARGET) $(ENCLAVE_DEPS) $(ENCLAVE_OBJS) \
		$(ENCLAVE_PUBKEY) $(ENCLAVE_KEY) \
		$(HOSTONLY_TARGET) $(HOSTONLY_DEP) \
		$(BASELINE_TARGETS) $(BASELINE_DEPS)

-include $(COMMON_DEPS)
-include $(HOST_DEPS)
-include $(ENCLAVE_DEPS)
-include $(HOSTONLY_DEP)
-include $(BASELINE_DEPS)<|MERGE_RESOLUTION|>--- conflicted
+++ resolved
@@ -56,16 +56,11 @@
 THIRD_PARTY_LIBS = $(LIBOBLIVIOUS_LIB) $(MBEDTLS_SGX_LIBS)
 
 CPPFLAGS = -I. \
-<<<<<<< HEAD
 	-I$(SGX_SDK)/include \
 	-I$(LIBOBLIVIOUS)/include \
 	-I$(MBEDTLS_SGX)/include \
 	-DOE_SIMULATION_CERT
-CFLAGS = -O3 -Wall -Wextra
-=======
-	-I$(LIBOBLIVIOUS)/include
 CFLAGS = -O3 -Wall -Wextra -Werror
->>>>>>> 6e44d180
 LDFLAGS = \
 	-L$(LIBOBLIVIOUS)
 LDLIBS = \
